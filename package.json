--- conflicted
+++ resolved
@@ -1,10 +1,6 @@
 {
   "name": "Dashy",
-<<<<<<< HEAD
   "version": "2.0.6",
-=======
-  "version": "2.0.5",
->>>>>>> b51935f0
   "license": "MIT",
   "main": "server",
   "author": "Alicia Sykes <alicia@omg.lol> (https://aliciasykes.com)",
