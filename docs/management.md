<<<<<<< HEAD
# Management

_The following article explains aspects of app management, and is useful to know for when self-hosting. It covers everything from keeping the Dashy (or any other app) up-to-date, secure, backed up, to other topics like auto-starting, monitoring, log management, web server configuration and using custom environments. It's like a top-20 list of need-to-know knowledge for self-hosting._

## Contents
- [Providing Assets](#providing-assets)
- [Running Commands](#running-commands)
- [Healthchecks](#healthchecks)
- [Logs and Performance](#logs-and-performance)
- [Auto-Starting at Boot](#auto-starting-at-system-boot)
- [Updating](#updating)
- [Backing Up](#backing-up)
- [Scheduling](#scheduling)
- [SSL Certificates](#ssl-certificates)
- [Authentication](#authentication)
- [Managing with Compose](#managing-containers-with-docker-compose)
- [Environmental Variables](#passing-in-environmental-variables)
- [Securing Containers](#container-security)
- [Remote Access](#remote-access)
- [Custom Domain](#custom-domain)
- [Web Server Configuration](#web-server-configuration)
- [Running a Modified App](#running-a-modified-version-of-the-app)
- [Building your Own Container](#building-your-own-container)

---

## Providing Assets
Although not essential, you will most likely want to provide several assets to your running app.

This is easy to do using [Docker Volumes](https://docs.docker.com/storage/volumes/), which lets you share a file or directory between your host system, and the container. Volumes are specified in the Docker run command, or Docker compose file, using the `--volume` or `-v` flags. The value of which consists of the path to the file / directory on your host system, followed by the destination path within the container. Fields are separated by a colon (`:`), and must be in the correct order. For example: `-v ~/alicia/my-local-conf.yml:/app/public/conf.yml`

In Dashy, commonly configured resources include:
- `./public/conf.yml` - Your main application config file
- `./public/item-icons` - A directory containing your own icons. This allows for offline access, and better performance than fetching from a CDN
- Also within `./public` you'll find standard website assets, including `favicon.ico`, `manifest.json`, `robots.txt`, etc. There's no need to pass these in, but you can do so if you wish
- `/src/styles/user-defined-themes.scss` - A stylesheet for applying custom CSS to your app. You can also write your own themes here.

**[⬆️ Back to Top](#management)**

---
## Running Commands

 If you're running an app in Docker, then commands will need to be passed to the container to be executed. This can be done by preceding each command with `docker exec -it [container-id]`, where container ID can be found by running `docker ps`. For example `docker exec -it 26c156c467b4 yarn build`. You can also enter the container, with `docker exec -it [container-id] /bin/ash`, and navigate around it with normal Linux commands.

 Dashy has several commands that can be used for various tasks, you can find a list of these either in the [Developing Docs](/docs/developing.md#project-commands), or by looking at the [`package.json`](https://github.com/Lissy93/dashy/blob/master/package.json#L5). These can be used by running `yarn [command-name]`.

**[⬆️ Back to Top](#management)**

---
## Healthchecks

Healthchecks are configured to periodically check that Dashy is up and running correctly on the specified port. By default, the health script is called every 5 minutes, but this can be modified with the `--health-interval` option. You can check the current container health with: `docker inspect --format "{{json .State.Health }}" [container-id]`, and a summary of health status will show up under `docker ps`. You can also manually request the current application status by running `docker exec -it [container-id] yarn health-check`. You can disable healthchecks altogether by adding the `--no-healthcheck` flag to your Docker run command.

To restart unhealthy containers automatically, check out [Autoheal](https://hub.docker.com/r/willfarrell/autoheal/). This image watches for unhealthy containers, and automatically triggers a restart. (This is a stand in for Docker's `--exit-on-unhealthy` that was proposed, but [not merged](https://github.com/moby/moby/pull/22719)). There's also [Deunhealth](https://github.com/qdm12/deunhealth), which is super light-weight, and doesn't require network access.

```
docker run -d \
    --name autoheal \
    --restart=always \
    -e AUTOHEAL_CONTAINER_LABEL=all \
    -v /var/run/docker.sock:/var/run/docker.sock \
    willfarrell/autoheal
```

**[⬆️ Back to Top](#management)**

---
## Logs and Performance

#### Container Logs
You can view logs for a given Docker container with `docker logs [container-id]`, add the `--follow` flag to stream the logs. For more info, see the [Logging Documentation](https://docs.docker.com/config/containers/logging/). There's also [Dozzle](https://dozzle.dev/), a useful tool, that provides a web interface where you can stream and query logs from all your running containers from a single web app.

#### Container Performance
You can check the resource usage for your running Docker containers with `docker stats` or `docker stats [container-id]`. For more info, see the [Stats Documentation](https://docs.docker.com/engine/reference/commandline/stats/). There's also [cAdvisor](https://github.com/google/cadvisor), a useful web app for viewing and analyzing resource usage and performance of all your running containers.

#### Management Apps
You can also view logs, resource usage and other info as well as manage your entire Docker workflow in third-party Docker management apps. For example [Portainer](https://github.com/portainer/portainer) an all-in-one open source management web UI  for Docker and Kubernetes, or [LazyDocker](https://github.com/jesseduffield/lazydocker) a terminal UI for Docker container management and monitoring.

#### Advanced Logging and Monitoring
Docker supports using [Prometheus](https://prometheus.io/) to collect logs, which can then be visualized using a platform like [Grafana](https://grafana.com/). For more info, see [this guide](https://docs.docker.com/config/daemon/prometheus/). If you need to route your logs to a remote syslog, then consider using [logspout](https://github.com/gliderlabs/logspout). For enterprise-grade instances, there are managed services, that make monitoring container logs and metrics very easy, such as [Sematext](https://sematext.com/blog/docker-container-monitoring-with-sematext/) with [Logagent](https://github.com/sematext/logagent-js).

**[⬆️ Back to Top](#management)**

---

## Auto-Starting at System Boot

You can use Docker's [restart policies](https://docs.docker.com/engine/reference/run/#restart-policies---restart) to instruct the container to start after a system reboot, or restart after a crash. Just add the `--restart=always` flag to your Docker compose script or Docker run command. For more information, see the docs on [Starting Containers Automatically](https://docs.docker.com/config/containers/start-containers-automatically/).

For Podman, you can use `systemd` to create a service that launches your container, [the docs](https://podman.io/blogs/2018/09/13/systemd.html) explains things further. A similar approach can be used with Docker, if you need to start containers after a reboot, but before any user interaction.

To restart the container after something within it has crashed, consider using [`docker-autoheal`](https://github.com/willfarrell/docker-autoheal) by @willfarrell, a service that monitors and restarts unhealthy containers. For more info, see the [Healthchecks](#healthchecks) section above.

**[⬆️ Back to Top](#management)**

---
## Updating

Dashy is under active development, so to take advantage of the latest features, you may need to update your instance every now and again.

### Updating Docker Container
1. Pull latest image: `docker pull lissy93/dashy:latest`
2. Kill off existing container
	- Find container ID: `docker ps`
	- Stop container: `docker stop [container_id]`
	- Remove container: `docker rm [container_id]`
3. Spin up new container: `docker run [params] lissy93/dashy`

### Automatic Docker Updates

You can automate the above process using [Watchtower](https://github.com/containrrr/watchtower).
Watchtower will watch for new versions of a given image on Docker Hub, pull down your new image, gracefully shut down your existing container and restart it with the same options that were used when it was deployed initially.

To get started, spin up the watchtower container:

```
docker run -d \
  --name watchtower \
  -v /var/run/docker.sock:/var/run/docker.sock \
  containrrr/watchtower
```

For more information, see the [Watchtower Docs](https://containrrr.dev/watchtower/)

### Updating Dashy from Source
Stop your current instance of Dashy, then navigate into the source directory. Pull down the latest code, with `git pull origin master`, then update dependencies with `yarn`, rebuild with `yarn build`, and start the server again with `yarn start`.

**[⬆️ Back to Top](#management)**

---

## Backing Up

### Backing Up Containers

You can make a backup of any running container really easily, using [`docker commit`](https://docs.docker.com/engine/reference/commandline/commit/) and save it with [`docker export`](https://docs.docker.com/engine/reference/commandline/export/), to do so:
- First find the container ID, you can do this with `docker container ls`
- Now to create the snapshot, just run `docker commit -p [container-id] my-backup`
- Finally, to save the backup locally, run `docker save -o ~/dashy-backup.tar my-backup`
- If you want to push this to a container registry, run  `docker push my-backup:latest`

Note that this will not include any data in docker volumes, and the process here is a bit different. Since these files exist on your host system, if you have an existing backup solution implemented, you can incorporate and volume files within that system.

### Backing Up Volumes
[offen/docker-volume-backup](https://github.com/offen/docker-volume-backup) is a useful tool for periodic Docker volume backups, to any S3-compatible storage provider. It's run as a light-weight Docker container, and is easy to setup, and also supports GPG-encryption, email notification, and routing away older backups. 

To get started, create a docker-compose similar to the example below, and then start the container. For more info, check out their [documentation](https://github.com/offen/docker-volume-backup), which is very clear.

```yaml
version: '3'
services:
  backup:
    image: offen/docker-volume-backup:latest
    environment:
      BACKUP_CRON_EXPRESSION: "0 * * * *"
      BACKUP_PRUNING_PREFIX: backup-
      BACKUP_RETENTION_DAYS: 7
      AWS_BUCKET_NAME: backup-bucket
      AWS_ACCESS_KEY_ID: AKIAIOSFODNN7EXAMPLE
      AWS_SECRET_ACCESS_KEY: wJalrXUtnFEMI/K7MDENG/bPxRfiCYEXAMPLEKEY
    volumes:
      - data:/backup/my-app-backup:ro
      - /var/run/docker.sock:/var/run/docker.sock:ro
volumes:
  data:
```

It's worth noting that this process can also be done manually, using the following commands:

Backup:
```
docker run --rm -v some_volume:/volume -v /tmp:/backup alpine tar -cjf /backup/some_archive.tar.bz2 -C /volume ./
```
Restore:
```
docker run --rm -v some_volume:/volume -v /tmp:/backup alpine sh -c "rm -rf /volume/* /volume/..?* /volume/.[!.]* ; tar -C /volume/ -xjf /backup/some_archive.tar.bz2"
```
### Dashy-Specific Backup
Since Dashy is open source, and freely available, providing you're configuration data is passed in as volumes, there shouldn't be any need to backup the main container. Your main config file, and any assets you're using should be kept backed up, preferably in at least two places, and you should ensure that you can easily restore from backup, if needed.

Dashy also has a built-in cloud backup feature, which is free for personal users, and will let you make and restore fully encrypted backups of your config directly through the UI. To learn more, see the [Cloud Backup Docs](/docs/backup-restore.md)

**[⬆️ Back to Top](#management)**

---

## Scheduling

If you need to periodically schedule the running of a given command on Dashy (or any other container), then a useful tool for doing so it [ofelia](https://github.com/mcuadros/ofelia). This runs as a Docker container and is really useful for things like backups, logging, updating, notifications, etc. Crons are specified using Go's crontab format, and a useful tool for visualizing this is [crontab.guru](https://crontab.guru/). This can also be done natively with Alpine: `docker run -it alpine ls /etc/periodic`.
I recommend combining this with [healthchecks](https://github.com/healthchecks/healthchecks) for easy monitoring of jobs, and failure notifications.

**[⬆️ Back to Top](#management)**

---

## SSL Certificates

Enabling HTTPS with an SSL certificate is recommended, especially if you hare hosting Dashy anywhere other than your home. This will ensure that all traffic is encrypted in transit.

### Auto-SSL
If you are using [NGINX Proxy Manager](https://nginxproxymanager.com/), then SSL is supported out of the box. Once you've added your proxy host and web address, then set the scheme to HTTPS, then under the SSL Tab select "Request a new SSL certificate" and follow the on-screen instructions.

If you're hosting Dashy behind Cloudflare, then they offer [free and easy SSL](https://www.cloudflare.com/en-gb/learning/ssl/what-is-an-ssl-certificate/)- all you need to do is enable it under the SSL/TLS tab. Or if you are using shared hosting, you may find [this tutorial](https://www.sitepoint.com/a-guide-to-setting-up-lets-encrypt-ssl-on-shared-hosting/) helpful. 

### Getting a Self-Signed SSL Certificate
[Let's Encrypt](https://letsencrypt.org/docs/) is a global Certificate Authority, providing free SSL/TLS Domain Validation certificates in order to enable secure HTTPS access to your website. They have good browser/ OS [compatibility](https://letsencrypt.org/docs/certificate-compatibility/) with their ISRG X1 and DST CA X3 root certificates, support [Wildcard issuance](https://community.letsencrypt.org/t/acme-v2-production-environment-wildcards/55578) done via ACMEv2 using the DNS-01 and have [Multi-Perspective Validation](https://letsencrypt.org/2020/02/19/multi-perspective-validation.html). Let's Encrypt provide [CertBot](https://certbot.eff.org/) an easy app for generating and setting up an SSL certificate.

This process can be automated, using something like the [Docker-NGINX-Auto-SSL Container](https://github.com/Valian/docker-nginx-auto-ssl) to generate and renew certificates when needed.

If you're not so comfortable on the command line, then you can use a tool like [SSL For Free](https://www.sslforfree.com/) or [ZeroSSL](https://zerossl.com/) to generate your cert. They also provide step-by-step setup instructions for most platforms.

### Passing a Self-Signed Certificate to Dashy
Once you've generated your SSL cert, you'll need to pass it to Dashy. This can be done by specifying the paths to your public and private keys using the `SSL_PRIV_KEY_PATH` and `SSL_PUB_KEY_PATH` environmental variables. Or if you're using Docker, then just pass public + private SSL keys in under `/etc/ssl/certs/dashy-pub.pem` and `/etc/ssl/certs/dashy-priv.key` respectively, e.g:

```
docker run -d \
  -p 8080:80 \
  -v ~/my-private-key.key:/etc/ssl/certs/dashy-priv.key:ro \
  -v ~/my-public-key.pem:/etc/ssl/certs/dashy-pub.pem:ro \
  lissy93/dashy:latest
```

By default the SSL port is `443` within a Docker container, or `4001` if running on bare metal, but you can override this with the `SSL_PORT` environmental variable.

Once everything is setup, you can verify your site is secured using a tool like [SSL Checker](https://www.sslchecker.com/sslchecker).

**[⬆️ Back to Top](#management)**

---

## Authentication

Dashy natively supports secure authentication using KeyCloak. There is also a Simple Auth feature that doesn't require any additional setup. Usage instructions for both, as well as alternative auth methods, has now moved to the **[Authentication Docs](/docs/authentication.md)** page.

**[⬆️ Back to Top](#management)**

---

## Managing Containers with Docker Compose

When you have a lot of containers, it quickly becomes hard to manage with `docker run` commands. The solution to this is [docker compose](https://docs.docker.com/compose/), a handy tool for defining all a containers run settings in a single YAML file, and then spinning up that container with a single short command - `docker compose up`. A good example of which can be seen in [@abhilesh's docker compose collection](https://github.com/abhilesh/self-hosted_docker_setups).

You can use Dashy's default [`docker-compose.yml`](https://github.com/Lissy93/dashy/blob/master/docker-compose.yml) file as a template, and modify it according to your needs.

An example Docker compose, using the default base image from DockerHub, might look something like this:

```yaml
---
version: "3.8"
services:
  dashy:
    container_name: Dashy
    image: lissy93/dashy
    volumes:
      - /root/my-config.yml:/app/public/conf.yml
    ports:
      - 4000:80
    environment:
      - BASE_URL=/my-dashboard
    restart: unless-stopped
    healthcheck:
      test: ['CMD', 'node', '/app/services/healthcheck']
      interval: 1m30s
      timeout: 10s
      retries: 3
      start_period: 40s
```

**[⬆️ Back to Top](#management)**

---

## Passing in Environmental Variables

With Docker, you can define environmental variables under the `environment` section of your Docker compose file. Environmental variables are used to configure high-level settings, usually before the config file has been read. For a list of all supported env vars in Dashy, see [the developing docs](/docs/developing.md#environmental-variables), or the default [`.env`](https://github.com/Lissy93/dashy/blob/master/.env) file.

A common use case, is to run Dashy under a sub-page, instead of at the root of a URL (e.g. `https://my-homelab.local/dashy` instead of `https://dashy.my-homelab.local`). In this use-case, you'd specify the `BASE_URL` variable in your compose file.

```yaml
environment:
  - BASE_URL=/dashy
```

You can also do the same thing with the docker run command, using the [`--env`](https://docs.docker.com/engine/reference/commandline/run/#set-environment-variables--e---env---env-file) flag.
If you've got many environmental variables, you might find it useful to put them in a [`.env` file](https://docs.docker.com/compose/env-file/). Similarly, for Docker run you can use [`--env-file`](https://docs.docker.com/engine/reference/commandline/run/#set-environment-variables--e---env---env-file) if you'd like to pass in a file containing all your environmental variables.

**[⬆️ Back to Top](#management)**

---

## Container Security

- [Keep Docker Up-To-Date](#keep-docker-up-to-date)
- [Set Resource Quotas](#set-resource-quotas)
- [Don't Run as Root](#dont-run-as-root)
- [Specify a User](#specify-a-user)
- [Limit Capabilities](#limit-capabilities)
- [Prevent new Privilages being Added](#prevent-new-privilages-being-added)
- [Disable Inter-Container Communication](#disable-inter-container-communication)
- [Don't Expose the Docker Daemon Socket](#dont-expose-the-docker-daemon-socket)
- [Use Read-Only Volumes](#use-read-only-volumes)
- [Set the Logging Level](#set-the-logging-level)
- [Verify Image before Pulling](#verify-image-before-pulling)
- [Specify the Tag](#specify-the-tag)
- [Container Security Scanning](#container-security-scanning)
- [Registry Security](#registry-security)
- [Security Modules](#security-modules)

### Keep Docker Up-To-Date
To prevent known container escape vulnerabilities, which typically end in escalating to root/administrator privileges, patching Docker Engine and Docker Machine is crucial. For more info, see the [Docker Installation Docs](https://docs.docker.com/engine/install/).

### Set Resource Quotas
Docker enables you to limit resource consumption (CPU, memory, disk) on a per-container basis. This not only enhances system performance, but also prevents a compromised container from consuming a large amount of resources, in order to disrupt service or perform malicious activities. To learn more, see the [Resource Constraints Docs](https://docs.docker.com/config/containers/resource_constraints/)

For example, to run Dashy with max of 1GB ram, and max of 50% of 1 CP core:
`docker run -d -p 8080:80 --cpus=".5" --memory="1024m" lissy93/dashy:latest`

### Don't Run as Root
Running a container with admin privileges gives it more power than it needs, and can be abused. Dashy does not need any root privileges, and Docker by default doesn't run containers as root, so providing you don't specifically type sudo, you should be all good here.

Note that if you're facing permission issues on Debian-based systems, you may need to add your user to the Docker group. First create the group: `sudo groupadd docker`,  then add your (non-root) user: `sudo usermod −aG docker [my-username]`, finally `newgrp docker` to refresh.

### Specify a User
One of the best ways to prevent privilege escalation attacks, is to configure the container to use an unprivileged user. This also means that any files created by the container and mounted, will be owned by the specified user (and not root), which makes things much easier. 

You can specify a user, using the [`--user` param](https://docs.docker.com/engine/reference/run/#user), and should include the user ID (`UID`), which can be found by running `id -u`, and the and the group ID (`GID`), using `id -g`.

With Docker run, you specify it like:
`docker run --user 1000:1000 -p 8080:80 lissy93/dashy`

Of if you're using Docker-compose, you could use an environmental variable

```yaml
version: "3.8"
services:
  dashy:
    image: lissy93/dashy
    user: ${CURRENT_UID}
    ports: [ 4000:80 ]
```   

And then to set the variable, and start the container, run: `CURRENT_UID=$(id -u):$(id -g) docker-compose up`

###  Limit capabilities 
Docker containers run with a subset of [Linux Kernal's Capabilities](https://man7.org/linux/man-pages/man7/capabilities.7.html) by default. It's good practice to drop privilege permissions that are not needed for any given container.

With Docker run, you can use the `--cap-drop` flag to remove capabilities, you can also use `--cap-drop=all` and then define just the required permissions using the `--cap-add` option. For a list of available capabilities, see the [Privilege Capabilities Docs](https://docs.docker.com/engine/reference/run/#runtime-privilege-and-linux-capabilities).

Note that dropping privileges and capabilities on runtime is not fool-proof, and often any leftover privileges can be used to re-escalate, see [POS36-C](https://wiki.sei.cmu.edu/confluence/display/c/POS36-C.+Observe+correct+revocation+order+while+relinquishing+privileges).

Here's an example using docker-compose, removing privileges that are not required for Dashy to run:

```yaml
version: "3.8"
services:
  dashy:
    image: lissy93/dashy
    ports: [ 4000:80 ]
    cap_drop:
    - ALL
    cap_add:
    - CHOWN
    - SETGID
    - SETUID
    - DAC_OVERRIDE
    - NET_BIND_SERVICE
``` 

### Prevent new Privilages being Added
To prevent processes inside the container from getting additional privileges, pass in the `--security-opt=no-new-privileges:true` option to the Docker run command (see [docs](https://docs.docker.com/engine/reference/run/#security-configuration)).

Run Command:
`docker run --security-opt=no-new-privileges:true -p 8080:80 lissy93/dashy`

Docker Compose
```yaml
security_opt:
- no-new-privileges:true
```

### Disable Inter-Container Communication
By default Docker containers can talk to each other (using [`docker0` bridged network](https://docs.docker.com/config/containers/container-networking/)). If you don't need this capability, then it should be disabled. This can be done with the `--icc=false` in your run command. You can learn more about how to facilitate secure communication between containers in the [Compose Networking docs](https://docs.docker.com/compose/networking/).

### Don't Expose the Docker Daemon Socket
Docker socket `/var/run/docker.sock` is the UNIX socket that Docker is listening to. This is the primary entry point for the Docker API. The owner of this socket is root. Giving someone access to it is equivalent to giving unrestricted root access to your host.

You should **not** enable TCP Docker daemon socket (`-H tcp://0.0.0.0:XXX`), as doing so exposes un-encrypted and unauthenticated direct access to the Docker daemon, and if the host is connected to the internet, the daemon on your computer can be used by anyone from the public internet- which is bad. If you need TCP, you should [see the docs](https://docs.docker.com/engine/reference/commandline/dockerd/#daemon-socket-option) to understand how to do this more securely.
Similarly, never expose `/var/run/docker.sock` to other containers as a volume, as it can be exploited.

### Use Read-Only Volumes
You can specify that a specific volume should be read-only by appending `:ro` to the `-v` switch. For example, while running Dashy, if we want our config to be writable, but keep all other assets protected, we would do:
```
docker run -d \
  -p 8080:80 \
  -v ~/dashy-conf.yml:/app/public/conf.yml \
  -v ~/dashy-icons:/app/public/item-icons:ro \
  -v ~/dashy-theme.scss:/app/src/styles/user-defined-themes.scss:ro \
  lissy93/dashy:latest
```

You can also prevent a container from writing any changes to volumes on your host's disk, using the `--read-only` flag. Although, for Dashy, you will not be able to write config changes to disk, when edited through the UI with this method. You could make this work, by specifying the config directory as a temp write location, with `--tmpfs /app/public/conf.yml` - but  that this will not write the volume back to your host.

### Set the Logging Level
Logging is important, as it enables you to review events in the future, and in the case of a compromise this will let get an idea of what may have happened. The default log level is `INFO`, and this is also the recommendation, use `--log-level info` to ensure this is set.

### Verify Image before Pulling
Only use trusted images, from verified/ official sources. If an app is open source, it is more likely to be safe, as anyone can verify the code. There are also tools available for scanning containers, 

Unless otherwise configured, containers can communicate among each other, so running one bad image may lead to other areas of your setup being compromised. Docker images typically contain both original code, as well as up-stream packages, and even if that image has come from a trusted source, the up-stream packages it includes may not have.

### Specify the Tag
Using fixed tags (as opposed to `:latest` ) will ensure immutability, meaning the base image will not change between builds. Note that for Dashy, the app is being actively developed, new features, bug fixes and general improvements are merged each week, and if you use a fixed version you will not enjoy these benefits. So it's up to you weather you would prefer a stable and reproducible environment, or the latest features and enhancements.

### Container Security Scanning
It's helpful to be aware of any potential security issues in any of the Docker images you are using. You can run a quick scan using Snyk on any image to output known vulnerabilities using [Docker scan](https://docs.docker.com/engine/scan/), e.g: `docker scan lissy93/dashy:latest`.

A similar product is [Trivy](https://github.com/aquasecurity/trivy), which is free an open source. First install it (with your package manager), then to scan an image, just run: `trivy image lissy93/dashy:latest`

For larger systems, RedHat [Clair](https://www.redhat.com/en/topics/containers/what-is-clair) is an app for parsing image contents and reporting on any found vulnerabilities. You run it locally in a container, and configure it with YAML. It can be integrated with Red Hat Quay, to show results on a dashboard. Most of these use static analysis to find potential issues, and scan included packages for any known security vulnerabilities.

### Registry Security
Although over-kill for most users, you could run your own registry locally which would give you ultimate control over all images, see the [Deploying a Registry Docs](https://docs.docker.com/registry/deploying/) for more info. Another option is [Docker Trusted Registry](https://docker-docs.netlify.app/ee/dtr/), it's great for enterprise applications, it sits behind your firewall, running on a swarm managed by Docker Universal Control Plane, and lets you securely store and manage your Docker images, mitigating the risk of breaches from the internet.

### Security Modules
Docker supports several modules that let you write your own security profiles.

[AppArmor](https://www.apparmor.net/)is a kernel module that proactively protects the operating system and applications from external or internal threats, by enabling you to  restrict programs' capabilities with per-program profiles. You can specify either a security policy by name, or by file path with the `apparmor` flag in docker run. Learn more about writing profiles, [here](https://gitlab.com/apparmor/apparmor/-/wikis/QuickProfileLanguage).

[Seccomp](https://en.wikipedia.org/wiki/Seccomp) (Secure Computing Mode) is a sandboxing facility in the Linux kernel that acts like a firewall for system calls (syscalls). It uses Berkeley Packet Filter (BPF) rules to filter syscalls and control how they are handled. These filters can significantly limit a containers access to the Docker Host’s Linux kernel - especially for simple containers/applications. It requires a Linux-based Docker host, with secomp enabled, and you can check for this by running `docker info | grep seccomp`. A great resource for learning more about this is [DockerLabs](https://training.play-with-docker.com/security-seccomp/).


**[⬆️ Back to Top](#management)**

---

## Remote Access

- [WireGuard](#wireguard)
- [Reverse SSH Tunnel](#reverse-ssh-tunnel)

### WireGuard

Using a VPN is one of the easiest ways to provide secure, full access to your local network from remote locations. [WireGuard](https://www.wireguard.com/) is a reasonably new open source VPN protocol, that was designed with ease of use, performance and security in mind. Unlike OpenVPN, it doesn't need to recreate the tunnel whenever connection is dropped, and it's also much easier to setup, using shared keys instead. 

- **Install Wireguard** - See the [Install Docs](https://www.wireguard.com/install/) for download links + instructions
	- On Debian-based systems, it's `sudo apt install wireguard`
- **Generate a Private Key** - Run `wg genkey` on the Wireguard server, and copy it to somewhere safe for later
- **Create Server Config** - Open or create a file at `/etc/wireguard/wg0.conf` and under `[Interface]` add the following (see example below):
	- `Address` - as a subnet of all desired IPs
	- `PrivateKey` - that you just generated
	- `ListenPort` - Default is `51820`, but can be anything
- **Get Client App** - Download the [WG client app](https://www.wireguard.com/install/) for your platform (Linux, Windows, MacOS, Android or iOS are all supported)
- **Create new Client Tunnel** - On your client app, there should be an option to create a new tunnel, when doing so a client private key will be generated (but if not, use the `wg genkey` command again), and keep it somewhere safe. A public key will also be generated, and this will go in our saver config
- **Add Clients to Server Config** - Head back to your `wg0.conf` file on the server, create a `[Peer]` section, and populate the following info
	- `AllowedIPs` - List of IP address inside the subnet, the client should have access to
	- `PublicKey` - The public key for the client you just generated
- **Start the Server** - You can now start the WG server, using: `wg-quick up wg0` on your server
- **Finish Client Setup** - Head back to your client device, and edit the config file, leave the private key as is, and add the following fields:
	- `PublicKey` - The public key of the server
	- `Address` - This should match the `AllowedIPs` section on the servers config file
	- `DNS` - The DNS server that'll be used when accessing the network through the VPN
	- `Endpoint` - The hostname or IP + Port where your WG server is running (you may need to forward this in your firewall's settings)
- **Done** - Your clients should now be able to connect to your WG server :) Depending on your networks firewall rules, you may need to port forward the address of your WG server

**Example Server Config**

```ini
# Server file
[Interface]
# Which networks does my interface belong to? Notice: /24 and /64
Address = 10.5.0.1/24, 2001:470:xxxx:xxxx::1/64
PrivateKey = xxx
ListenPort = 51820

# Peer 1
[Peer]
PublicKey = xxx
# Which source IPs can I expect from that peer? Notice: /32 and /128
AllowedIps = 10.5.0.35/32, 2001:470:xxxx:xxxx::746f:786f/128

# Peer 2
[Peer]
PublicKey = xxx
# Which source IPs can I expect from that peer? This one has a LAN which can
# access hosts/jails without NAT.
# Peer 2 has a single IP address inside the VPN: it's 10.5.0.25/32
AllowedIps = 10.5.0.25/32,10.21.10.0/24,10.21.20.0/24,10.21.30.0/24,10.31.0.0/24,2001:470:xxxx:xxxx::ca:571e/128
```

**Example Client Config**

```ini
[Interface]
# Which networks does my interface belong to? Notice: /24 and /64
Address = 10.5.0.35/24, 2001:470:xxxx:xxxx::746f:786f/64
PrivateKey = xxx

# Server
[Peer]
PublicKey = xxx
# I want to route everything through the server, both IPv4 and IPv6. All IPs are
# thus available through the Server, and I can expect packets from any IP to
# come from that peer.
AllowedIPs = 0.0.0.0/0, ::0/0
# Where is the server on the internet? This is a public address. The port
# (:51820) is the same as ListenPort in the [Interface] of the Server file above
Endpoint = 1.2.3.4:51820
# Usually, clients are behind NAT. to keep the connection running, keep alive.
PersistentKeepalive = 15
```


A useful tool for getting WG setup is [Algo](https://github.com/trailofbits/algo). It includes scripts and docs which cover almost all devices, platforms and clients, and has best practices implemented, and security features enabled. All of this is better explained in [this blog post](https://blog.trailofbits.com/2016/12/12/meet-algo-the-vpn-that-works/).


### Reverse SSH Tunnel

SSH (or [Secure Shell](https://en.wikipedia.org/wiki/Secure_Shell)) is a secure tunnel that allows you to connect to a remote host. Unlike the VPN methods, an SSH connection does not require an intermediary, and will not be affected by your IP changing. However it only allows you to access a single service at a time. SSH was really designed for terminal access, but because of the latter mentioned benefits it's useful to setup, as a fallback option.

Directly SSH'ing into your home, would require you to open a port (usually 22), which would be terrible for security, and is not recommended. However a reverse SSH connection is initiated from inside your network. Once the connection is established, the port is redirected, allowing you to use the established connection to SSH into your home network. 

The issue you've probably spotted, is that most public, corporate, and institutional networks will block SSH connections. To overcome this, you'd have to establish a server outside of your homelab that your homelab's device could SSH into to establish the reverse SSH connection. You can then connect to that remote server (the _mothership_), which in turn connects to your home network.

Now all of this is starting to sound like quite a lot of work, but this is where services like [remot3.it](https://remote.it/) come in. They maintain the intermediary mothership server, and create the tunnel service for you. It's free for personal use, secure and easy. There are several similar services, such as [RemoteIoT](https://remoteiot.com/), or you could create your own on a cloud VPS (see [this tutorial](https://gist.github.com/nileshtrivedi/4c615e8d3c1bf053b0d31176b9e69e42) for more info on that).

Before getting started, you'll need to head over to [Remote.it](https://app.remote.it/auth/#/sign-up) and create an account.

Then setup your local device:
1. If you haven't already done so, you'll need to enable and configure SSH.
	- This is out-of-scope of this article, but I've explained it in detail in [this post](https://notes.aliciasykes.com/22798/my-server-setup#configure-ssh).
2. Download the Remote.it install script from their [GitHub](https://github.com/remoteit/installer)
	- `curl -LkO https://raw.githubusercontent.com/remoteit/installer/master/scripts/auto-install.sh`
3. Make it executable, with `chmod +x ./auto-install.sh`, and then run it with `sudo ./auto-install.sh`
4. Finally, configure your device, by running `sudo connectd_installer` and following the on-screen instructions

And when you're ready to connect to it:
1. Login to [app.remote.it](https://app.remote.it/), and select the name of your device
2. You should see a list of running services, click SSH
3. You'll then be presented with some SSH credentials that you can now use to securely connect to your home, via the Remote.it servers

Done :)

**[⬆️ Back to Top](#management)**

---

## Custom Domain

- [Using DNS](#using-nginx)
- [Using NGINX](#using-dns)

### Using DNS
For locally running services, a domain can be set up directly in the DNS records. This method is really quick and easy, and doesn't require you to purchase an actual domain. Just update your networks DNS resolver, to point your desired URL to the local IP where Dashy (or any other app) is running. For example, a line in your hosts file might look something like: `192.168.0.2 dashy.homelab.local`.

If you're using Pi-Hole, a similar thing can be done in the `/etc/dnsmasq.d/03-custom-dns.conf` file, add a line like: `address=/dashy.example.com/192.168.2.0` for each of your services.

If you're running OPNSense/ PfSense, then this can be done through the UI with Unbound, it's explained nicely in [this article](https://homenetworkguy.com/how-to/use-custom-domain-name-in-internal-network/), by Dustin Casto. 

### Using NGINX
If you're using NGINX, then you can use your own domain name, with a config similar to the below example.

```
upstream dashy {
  server 127.0.0.1:32400;
}

server {
  listen         80;
  server_name    dashy.mydomain.com;

  # Setup SSL
  ssl_certificate             /var/www/mydomain/sslcert.pem;
  ssl_certificate_key         /var/www/mydomain/sslkey.pem;
  ssl_protocols               TLSv1 TLSv1.1 TLSv1.2;
  ssl_ciphers                 'EECDH+AESGCM:EDH+AESGCM:AES256+EECDH:AES256+EDH';
  ssl_session_timeout         5m;
  ssl_prefer_server_ciphers   on;

  location / {
    proxy_pass                http://dashy;
    proxy_redirect            off;
    proxy_buffering           off;
    proxy_set_header          host              $host;
    proxy_set_header          X-Real-IP         $remote_addr;
    proxy_set_header          X-Forwarded-For   $proxy_add_x_forwarded_for;
    proxy_next_upstream       error timeout     invalid_header http_500 http_502 http_503 http_504;
  }
}
```
Similarly, a basic `Caddyfile` might look like:

```
dashy.example.com {
    reverse_proxy / nginx:80
}
```

For more info, [this guide](https://thehomelab.wiki/books/dns-reverse-proxy/page/create-domain-records-to-point-to-your-home-server-on-cloudflare-using-nginx-progy-manager) on Setting up Domains with NGINX Proxy Manager and CloudFlare may be useful.

**[⬆️ Back to Top](#management)**

---

## Web Server Configuration

_The following section only applies if you are not using Docker, and would like to use your own web server_

Dashy ships with a pre-configured Node.js server, in [`server.js`](https://github.com/Lissy93/dashy/blob/master/server.js) which serves up the contents of the `./dist` directory on a given port. You can start the server by running `node server`. Note that the app must have been build (run `yarn build`), and you need [Node.js](https://nodejs.org) installed.

If you wish to run Dashy from a sub page (e.g. `example.com/dashy`), then just set the `BASE_URL` environmental variable to that page name (in this example, `/dashy`), before building the app, and the path to all assets will then resolve to the new path, instead of `./`.

However, since Dashy is just a static web application, it can be served with whatever server you like. The following section outlines how you can configure a web server.

Note, that if you choose not to use `server.js` to serve up the app, you will loose access to the following features:
- Loading page, while the app is building
- Writing config file to disk from the UI
- Website status indicators, and ping checks

Example Configs
- [NGINX](#nginx)
- [Apache](#apache)
- [cPanel](#cpanel)

### NGINX

Create a new file in `/etc/nginx/sites-enabled/dashy`

```
server {
	listen 80;
	listen [::]:80;

	root /var/www/dashy/html;
	index index.html;

	server_name your-domain.com www.your-domain.com;

	location / {
		try_files $uri $uri/ =404;
	}
}
```
Then upload the build contents of Dashy's dist directory to that location.
For example: `scp -r ./dist/* [username]@[server_ip]:/var/www/dashy/html`

### Apache

Copy Dashy's dist folder to your apache server, `sudo cp -r ./dashy/dist /var/www/html/dashy`.

In your Apache config, `/etc/apche2/apache2.conf` add:
```
<Directory /var/www/html>
	Options Indexes FollowSymLinks
	AllowOverride All
	Require all granted
</Directory>
```

Add a `.htaccess` file within `/var/www/html/dashy/.htaccess`, and add:
```
Options -MultiViews
RewriteEngine On
RewriteCond %{REQUEST_FILENAME} !-f
RewriteRule ^ index.html [QSA,L]
```

Then restart Apache, with `sudo systemctl restart apache2`

### cPanel
1. Login to your WHM
2. Open 'Feature Manager' on the left sidebar
3. Under 'Manage feature list', click 'Edit'
4. Find 'Application manager' in the list, enable it and hit 'Save'
5. Log into your users cPanel account, and under 'Software' find 'Application Manager'
6. Click 'Register Application', fill in the form using the path that Dashy is located, and choose a domain, and hit 'Save'
7. The application should now show up in the list, click 'Ensure dependencies', and move the toggle switch to 'Enabled'
8. If you need to change the port, click 'Add environmental variable', give it the name 'PORT', choose a port number and press 'Save'.
9. Dashy should now be running at your selected path an on a given port

**[⬆️ Back to Top](#management)**

---

## Running a Modified Version of the App

If you'd like to make any code changes to the app, and deploy your modified version, this section briefly explains how.

The first step is to fork the project on GitHub, and clone it to your local system. Next, install the dependencies (`yarn`), and start the development server (`yarn dev`) and visit `localhost:8080` in your browser. You can then make changes to the codebase, and see the live app update in real-time. Once you've finished, running `yarn build` will build the app for production, and output the assets into `./dist` which can then be deployed using a web server, CDN or the built-in Node server with `yarn start`. For more info on all of this, take a look at the [Developing Docs](/docs/developing.md). To build your own Docker container from the modified app, see [Building your Own Container](#building-your-own-container)

**[⬆️ Back to Top](#management)**

---

## Building your Own Container

Similar to above, you'll first need to fork and clone Dashy to your local system, and then install dependencies.

Then, either use Dashy's default [`Dockerfile`](https://github.com/Lissy93/dashy/blob/master/Dockerfile) as is, or modify it according to your needs.

To build and deploy locally, first build the app with: `docker build -t dashy .`, and then start the app with `docker run -p 8080:80 --name my-dashboard dashy`.  Or modify the `docker-compose.yml` file, replacing `image: lissy93/dashy` with `build: .` and run `docker compose up`.

Your container should now be running, and will appear in the list when you run `docker container ls –a`. If you'd like to enter the container, run `docker exec -it [container-id] /bin/ash`.

You may wish to upload your image to a container registry for easier access. Note that if you choose to do this on a public registry, please name your container something other than just 'dashy', to avoid confusion with the official image.
You can push your build image, by running: `docker push ghcr.io/OWNER/IMAGE_NAME:latest`. You will first need to authenticate, this can be done by running `echo $CR_PAT | docker login ghcr.io -u USERNAME --password-stdin`, where `CR_PAT` is an environmental variable containing a token generated from your GitHub account. For more info, see the [Container Registry Docs](https://docs.github.com/en/packages/working-with-a-github-packages-registry/working-with-the-container-registry).

**[⬆️ Back to Top](#management)**

---
=======
# Management

_The following article explains aspects of app management, and is useful to know for when self-hosting. It covers everything from keeping the Dashy (or any other app) up-to-date, secure, backed up, to other topics like auto-starting, monitoring, log management, web server configuration and using custom environments. It's like a top-20 list of need-to-know knowledge for self-hosting._

## Contents
- [Providing Assets](#providing-assets)
- [Running Commands](#running-commands)
- [Healthchecks](#healthchecks)
- [Logs and Performance](#logs-and-performance)
- [Auto-Starting at Boot](#auto-starting-at-system-boot)
- [Updating](#updating)
- [Backing Up](#backing-up)
- [Scheduling](#scheduling)
- [SSL Certificates](#ssl-certificates)
- [Authentication](#authentication)
- [Managing with Compose](#managing-containers-with-docker-compose)
- [Environmental Variables](#passing-in-environmental-variables)
- [Securing Containers](#container-security)
- [Remote Access](#remote-access)
- [Custom Domain](#custom-domain)
- [Web Server Configuration](#web-server-configuration)
- [Running a Modified App](#running-a-modified-version-of-the-app)
- [Building your Own Container](#building-your-own-container)

---

## Providing Assets
Although not essential, you will most likely want to provide several assets to your running app.

This is easy to do using [Docker Volumes](https://docs.docker.com/storage/volumes/), which lets you share a file or directory between your host system, and the container. Volumes are specified in the Docker run command, or Docker compose file, using the `--volume` or `-v` flags. The value of which consists of the path to the file / directory on your host system, followed by the destination path within the container. Fields are separated by a colon (`:`), and must be in the correct order. For example: `-v ~/alicia/my-local-conf.yml:/app/public/conf.yml`

In Dashy, commonly configured resources include:
- `./public/conf.yml` - Your main application config file
- `./public/item-icons` - A directory containing your own icons. This allows for offline access, and better performance than fetching from a CDN
- Also within `./public` you'll find standard website assets, including `favicon.ico`, `manifest.json`, `robots.txt`, etc. There's no need to pass these in, but you can do so if you wish
- `/src/styles/user-defined-themes.scss` - A stylesheet for applying custom CSS to your app. You can also write your own themes here.

**[⬆️ Back to Top](#management)**

---
## Running Commands

 If you're running an app in Docker, then commands will need to be passed to the container to be executed. This can be done by preceding each command with `docker exec -it [container-id]`, where container ID can be found by running `docker ps`. For example `docker exec -it 26c156c467b4 yarn build`. You can also enter the container, with `docker exec -it [container-id] /bin/ash`, and navigate around it with normal Linux commands.

 Dashy has several commands that can be used for various tasks, you can find a list of these either in the [Developing Docs](/docs/developing.md#project-commands), or by looking at the [`package.json`](https://github.com/Lissy93/dashy/blob/master/package.json#L5). These can be used by running `yarn [command-name]`.

**[⬆️ Back to Top](#management)**

---
## Healthchecks

Healthchecks are configured to periodically check that Dashy is up and running correctly on the specified port. By default, the health script is called every 5 minutes, but this can be modified with the `--health-interval` option. You can check the current container health with: `docker inspect --format "{{json .State.Health }}" [container-id]`, and a summary of health status will show up under `docker ps`. You can also manually request the current application status by running `docker exec -it [container-id] yarn health-check`. You can disable healthchecks altogether by adding the `--no-healthcheck` flag to your Docker run command.

To restart unhealthy containers automatically, check out [Autoheal](https://hub.docker.com/r/willfarrell/autoheal/). This image watches for unhealthy containers, and automatically triggers a restart. (This is a stand in for Docker's `--exit-on-unhealthy` that was proposed, but [not merged](https://github.com/moby/moby/pull/22719)). There's also [Deunhealth](https://github.com/qdm12/deunhealth), which is super light-weight, and doesn't require network access.

```
docker run -d \
    --name autoheal \
    --restart=always \
    -e AUTOHEAL_CONTAINER_LABEL=all \
    -v /var/run/docker.sock:/var/run/docker.sock \
    willfarrell/autoheal
```

**[⬆️ Back to Top](#management)**

---
## Logs and Performance

#### Container Logs
You can view logs for a given Docker container with `docker logs [container-id]`, add the `--follow` flag to stream the logs. For more info, see the [Logging Documentation](https://docs.docker.com/config/containers/logging/). There's also [Dozzle](https://dozzle.dev/), a useful tool, that provides a web interface where you can stream and query logs from all your running containers from a single web app.

#### Container Performance
You can check the resource usage for your running Docker containers with `docker stats` or `docker stats [container-id]`. For more info, see the [Stats Documentation](https://docs.docker.com/engine/reference/commandline/stats/). There's also [cAdvisor](https://github.com/google/cadvisor), a useful web app for viewing and analyzing resource usage and performance of all your running containers.

#### Management Apps
You can also view logs, resource usage and other info as well as manage your entire Docker workflow in third-party Docker management apps. For example [Portainer](https://github.com/portainer/portainer) an all-in-one open source management web UI  for Docker and Kubernetes, or [LazyDocker](https://github.com/jesseduffield/lazydocker) a terminal UI for Docker container management and monitoring.

#### Advanced Logging and Monitoring
Docker supports using [Prometheus](https://prometheus.io/) to collect logs, which can then be visualized using a platform like [Grafana](https://grafana.com/). For more info, see [this guide](https://docs.docker.com/config/daemon/prometheus/). If you need to route your logs to a remote syslog, then consider using [logspout](https://github.com/gliderlabs/logspout). For enterprise-grade instances, there are managed services, that make monitoring container logs and metrics very easy, such as [Sematext](https://sematext.com/blog/docker-container-monitoring-with-sematext/) with [Logagent](https://github.com/sematext/logagent-js).

**[⬆️ Back to Top](#management)**

---

## Auto-Starting at System Boot

You can use Docker's [restart policies](https://docs.docker.com/engine/reference/run/#restart-policies---restart) to instruct the container to start after a system reboot, or restart after a crash. Just add the `--restart=always` flag to your Docker compose script or Docker run command. For more information, see the docs on [Starting Containers Automatically](https://docs.docker.com/config/containers/start-containers-automatically/).

For Podman, you can use `systemd` to create a service that launches your container, [the docs](https://podman.io/blogs/2018/09/13/systemd.html) explains things further. A similar approach can be used with Docker, if you need to start containers after a reboot, but before any user interaction.

To restart the container after something within it has crashed, consider using [`docker-autoheal`](https://github.com/willfarrell/docker-autoheal) by @willfarrell, a service that monitors and restarts unhealthy containers. For more info, see the [Healthchecks](#healthchecks) section above.

**[⬆️ Back to Top](#management)**

---
## Updating

Dashy is under active development, so to take advantage of the latest features, you may need to update your instance every now and again.

### Updating Docker Container
1. Pull latest image: `docker pull lissy93/dashy:latest`
2. Kill off existing container
	- Find container ID: `docker ps`
	- Stop container: `docker stop [container_id]`
	- Remove container: `docker rm [container_id]`
3. Spin up new container: `docker run [params] lissy93/dashy`

### Automatic Docker Updates

You can automate the above process using [Watchtower](https://github.com/containrrr/watchtower).
Watchtower will watch for new versions of a given image on Docker Hub, pull down your new image, gracefully shut down your existing container and restart it with the same options that were used when it was deployed initially.

To get started, spin up the watchtower container:

```
docker run -d \
  --name watchtower \
  -v /var/run/docker.sock:/var/run/docker.sock \
  containrrr/watchtower
```

For more information, see the [Watchtower Docs](https://containrrr.dev/watchtower/)

### Updating Dashy from Source
Stop your current instance of Dashy, then navigate into the source directory. Pull down the latest code, with `git pull origin master`, then update dependencies with `yarn`, rebuild with `yarn build`, and start the server again with `yarn start`.

**[⬆️ Back to Top](#management)**

---

## Backing Up

### Backing Up Containers

You can make a backup of any running container really easily, using [`docker commit`](https://docs.docker.com/engine/reference/commandline/commit/) and save it with [`docker export`](https://docs.docker.com/engine/reference/commandline/export/), to do so:
- First find the container ID, you can do this with `docker container ls`
- Now to create the snapshot, just run `docker commit -p [container-id] my-backup`
- Finally, to save the backup locally, run `docker save -o ~/dashy-backup.tar my-backup`
- If you want to push this to a container registry, run  `docker push my-backup:latest`

Note that this will not include any data in docker volumes, and the process here is a bit different. Since these files exist on your host system, if you have an existing backup solution implemented, you can incorporate and volume files within that system.

### Backing Up Volumes
[offen/docker-volume-backup](https://github.com/offen/docker-volume-backup) is a useful tool for periodic Docker volume backups, to any S3-compatible storage provider. It's run as a light-weight Docker container, and is easy to setup, and also supports GPG-encryption, email notification, and routing away older backups. 

To get started, create a docker-compose similar to the example below, and then start the container. For more info, check out their [documentation](https://github.com/offen/docker-volume-backup), which is very clear.

```yaml
version: '3'
services:
  backup:
    image: offen/docker-volume-backup:latest
    environment:
      BACKUP_CRON_EXPRESSION: "0 * * * *"
      BACKUP_PRUNING_PREFIX: backup-
      BACKUP_RETENTION_DAYS: 7
      AWS_BUCKET_NAME: backup-bucket
      AWS_ACCESS_KEY_ID: AKIAIOSFODNN7EXAMPLE
      AWS_SECRET_ACCESS_KEY: wJalrXUtnFEMI/K7MDENG/bPxRfiCYEXAMPLEKEY
    volumes:
      - data:/backup/my-app-backup:ro
      - /var/run/docker.sock:/var/run/docker.sock:ro
volumes:
  data:
```

It's worth noting that this process can also be done manually, using the following commands:

Backup:
```
docker run --rm -v some_volume:/volume -v /tmp:/backup alpine tar -cjf /backup/some_archive.tar.bz2 -C /volume ./
```
Restore:
```
docker run --rm -v some_volume:/volume -v /tmp:/backup alpine sh -c "rm -rf /volume/* /volume/..?* /volume/.[!.]* ; tar -C /volume/ -xjf /backup/some_archive.tar.bz2"
```
### Dashy-Specific Backup
Since Dashy is open source, and freely available, providing you're configuration data is passed in as volumes, there shouldn't be any need to backup the main container. Your main config file, and any assets you're using should be kept backed up, preferably in at least two places, and you should ensure that you can easily restore from backup, if needed.

Dashy also has a built-in cloud backup feature, which is free for personal users, and will let you make and restore fully encrypted backups of your config directly through the UI. To learn more, see the [Cloud Backup Docs](/docs/backup-restore.md)

**[⬆️ Back to Top](#management)**

---

## Scheduling

If you need to periodically schedule the running of a given command on Dashy (or any other container), then a useful tool for doing so it [ofelia](https://github.com/mcuadros/ofelia). This runs as a Docker container and is really useful for things like backups, logging, updating, notifications, etc. Crons are specified using Go's crontab format, and a useful tool for visualizing this is [crontab.guru](https://crontab.guru/). This can also be done natively with Alpine: `docker run -it alpine ls /etc/periodic`.
I recommend combining this with [healthchecks](https://github.com/healthchecks/healthchecks) for easy monitoring of jobs, and failure notifications.

**[⬆️ Back to Top](#management)**

---

## SSL Certificates

Enabling HTTPS with an SSL certificate is recommended, especially if you hare hosting Dashy anywhere other than your home. This will ensure that all traffic is encrypted in transit.

### Auto-SSL
If you are using [NGINX Proxy Manager](https://nginxproxymanager.com/), then SSL is supported out of the box. Once you've added your proxy host and web address, then set the scheme to HTTPS, then under the SSL Tab select "Request a new SSL certificate" and follow the on-screen instructions.

If you're hosting Dashy behind Cloudflare, then they offer [free and easy SSL](https://www.cloudflare.com/en-gb/learning/ssl/what-is-an-ssl-certificate/)- all you need to do is enable it under the SSL/TLS tab. Or if you are using shared hosting, you may find [this tutorial](https://www.sitepoint.com/a-guide-to-setting-up-lets-encrypt-ssl-on-shared-hosting/) helpful. 

### Getting a Self-Signed SSL Certificate
[Let's Encrypt](https://letsencrypt.org/docs/) is a global Certificate Authority, providing free SSL/TLS Domain Validation certificates in order to enable secure HTTPS access to your website. They have good browser/ OS [compatibility](https://letsencrypt.org/docs/certificate-compatibility/) with their ISRG X1 and DST CA X3 root certificates, support [Wildcard issuance](https://community.letsencrypt.org/t/acme-v2-production-environment-wildcards/55578) done via ACMEv2 using the DNS-01 and have [Multi-Perspective Validation](https://letsencrypt.org/2020/02/19/multi-perspective-validation.html). Let's Encrypt provide [CertBot](https://certbot.eff.org/) an easy app for generating and setting up an SSL certificate.

This process can be automated, using something like the [Docker-NGINX-Auto-SSL Container](https://github.com/Valian/docker-nginx-auto-ssl) to generate and renew certificates when needed.

If you're not so comfortable on the command line, then you can use a tool like [SSL For Free](https://www.sslforfree.com/) or [ZeroSSL](https://zerossl.com/) to generate your cert. They also provide step-by-step setup instructions for most platforms.

### Passing a Self-Signed Certificate to Dashy
Once you've generated your SSL cert, you'll need to pass it to Dashy. This can be done by specifying the paths to your public and private keys using the `SSL_PRIV_KEY_PATH` and `SSL_PUB_KEY_PATH` environmental variables. Or if you're using Docker, then just pass public + private SSL keys in under `/etc/ssl/certs/dashy-pub.pem` and `/etc/ssl/certs/dashy-priv.key` respectively, e.g:

```
docker run -d \
  -p 8080:80 \
  -v ~/my-private-key.key:/etc/ssl/certs/dashy-priv.key:ro \
  -v ~/my-public-key.pem:/etc/ssl/certs/dashy-pub.pem:ro \
  lissy93/dashy:latest
```

By default the SSL port is `443` within a Docker container, or `4001` if running on bare metal, but you can override this with the `SSL_PORT` environmental variable.

Once everything is setup, you can verify your site is secured using a tool like [SSL Checker](https://www.sslchecker.com/sslchecker).

**[⬆️ Back to Top](#management)**

---

## Authentication

Dashy natively supports secure authentication using KeyCloak. There is also a Simple Auth feature that doesn't require any additional setup. Usage instructions for both, as well as alternative auth methods, has now moved to the **[Authentication Docs](/docs/authentication.md)** page.

**[⬆️ Back to Top](#management)**

---

## Managing Containers with Docker Compose

When you have a lot of containers, it quickly becomes hard to manage with `docker run` commands. The solution to this is [docker compose](https://docs.docker.com/compose/), a handy tool for defining all a containers run settings in a single YAML file, and then spinning up that container with a single short command - `docker compose up`. A good example of which can be seen in [@abhilesh's docker compose collection](https://github.com/abhilesh/self-hosted_docker_setups).

You can use Dashy's default [`docker-compose.yml`](https://github.com/Lissy93/dashy/blob/master/docker-compose.yml) file as a template, and modify it according to your needs.

An example Docker compose, using the default base image from DockerHub, might look something like this:

```yaml
---
version: "3.8"
services:
  dashy:
    container_name: Dashy
    image: lissy93/dashy
    volumes:
      - /root/my-config.yml:/app/public/conf.yml
    ports:
      - 4000:80
    environment:
      - BASE_URL=/my-dashboard
    restart: unless-stopped
    healthcheck:
      test: ['CMD', 'node', '/app/services/healthcheck']
      interval: 1m30s
      timeout: 10s
      retries: 3
      start_period: 40s
```

**[⬆️ Back to Top](#management)**

---

## Passing in Environmental Variables

With Docker, you can define environmental variables under the `environment` section of your Docker compose file. Environmental variables are used to configure high-level settings, usually before the config file has been read. For a list of all supported env vars in Dashy, see [the developing docs](/docs/developing.md#environmental-variables), or the default [`.env`](https://github.com/Lissy93/dashy/blob/master/.env) file.

A common use case, is to run Dashy under a sub-page, instead of at the root of a URL (e.g. `https://my-homelab.local/dashy` instead of `https://dashy.my-homelab.local`). In this use-case, you'd specify the `BASE_URL` variable in your compose file.

```yaml
environment:
  - BASE_URL=/dashy
```

You can also do the same thing with the docker run command, using the [`--env`](https://docs.docker.com/engine/reference/commandline/run/#set-environment-variables--e---env---env-file) flag.
If you've got many environmental variables, you might find it useful to put them in a [`.env` file](https://docs.docker.com/compose/env-file/). Similarly, for Docker run you can use [`--env-file`](https://docs.docker.com/engine/reference/commandline/run/#set-environment-variables--e---env---env-file) if you'd like to pass in a file containing all your environmental variables.

**[⬆️ Back to Top](#management)**

---

## Container Security

- [Keep Docker Up-To-Date](#keep-docker-up-to-date)
- [Set Resource Quotas](#set-resource-quotas)
- [Don't Run as Root](#dont-run-as-root)
- [Specify a User](#specify-a-user)
- [Limit Capabilities](#limit-capabilities)
- [Prevent new Privilages being Added](#prevent-new-privilages-being-added)
- [Disable Inter-Container Communication](#disable-inter-container-communication)
- [Don't Expose the Docker Daemon Socket](#dont-expose-the-docker-daemon-socket)
- [Use Read-Only Volumes](#use-read-only-volumes)
- [Set the Logging Level](#set-the-logging-level)
- [Verify Image before Pulling](#verify-image-before-pulling)
- [Specify the Tag](#specify-the-tag)
- [Container Security Scanning](#container-security-scanning)
- [Registry Security](#registry-security)
- [Security Modules](#security-modules)

### Keep Docker Up-To-Date
To prevent known container escape vulnerabilities, which typically end in escalating to root/administrator privileges, patching Docker Engine and Docker Machine is crucial. For more info, see the [Docker Installation Docs](https://docs.docker.com/engine/install/).

### Set Resource Quotas
Docker enables you to limit resource consumption (CPU, memory, disk) on a per-container basis. This not only enhances system performance, but also prevents a compromised container from consuming a large amount of resources, in order to disrupt service or perform malicious activities. To learn more, see the [Resource Constraints Docs](https://docs.docker.com/config/containers/resource_constraints/)

For example, to run Dashy with max of 1GB ram, and max of 50% of 1 CP core:
`docker run -d -p 8080:80 --cpus=".5" --memory="1024m" lissy93/dashy:latest`

### Don't Run as Root
Running a container with admin privileges gives it more power than it needs, and can be abused. Dashy does not need any root privileges, and Docker by default doesn't run containers as root, so providing you don't specifically type sudo, you should be all good here.

Note that if you're facing permission issues on Debian-based systems, you may need to add your user to the Docker group. First create the group: `sudo groupadd docker`,  then add your (non-root) user: `sudo usermod −aG docker [my-username]`, finally `newgrp docker` to refresh.

### Specify a User
One of the best ways to prevent privilege escalation attacks, is to configure the container to use an unprivileged user. This also means that any files created by the container and mounted, will be owned by the specified user (and not root), which makes things much easier. 

You can specify a user, using the [`--user` param](https://docs.docker.com/engine/reference/run/#user), and should include the user ID (`UID`), which can be found by running `id -u`, and the and the group ID (`GID`), using `id -g`.

With Docker run, you specify it like:
`docker run --user 1000:1000 -p 8080:80 lissy93/dashy`

Of if you're using Docker-compose, you could use an environmental variable

```yaml
version: "3.8"
services:
  dashy:
    image: lissy93/dashy
    user: ${CURRENT_UID}
    ports: [ 4000:80 ]
```   

And then to set the variable, and start the container, run: `CURRENT_UID=$(id -u):$(id -g) docker-compose up`

###  Limit capabilities 
Docker containers run with a subset of [Linux Kernal's Capabilities](https://man7.org/linux/man-pages/man7/capabilities.7.html) by default. It's good practice to drop privilege permissions that are not needed for any given container.

With Docker run, you can use the `--cap-drop` flag to remove capabilities, you can also use `--cap-drop=all` and then define just the required permissions using the `--cap-add` option. For a list of available capabilities, see the [Privilege Capabilities Docs](https://docs.docker.com/engine/reference/run/#runtime-privilege-and-linux-capabilities).

Here's an example using docker-compose, removing privileges that are not required for Dashy to run:

```yaml
version: "3.8"
services:
  dashy:
    image: lissy93/dashy
    ports: [ 4000:80 ]
    cap_drop:
    - ALL
    cap_add:
    - CHOWN
    - SETGID
    - SETUID
    - DAC_OVERRIDE
    - NET_BIND_SERVICE
``` 

### Prevent new Privilages being Added
To prevent processes inside the container from getting additional privileges, pass in the `--security-opt=no-new-privileges:true` option to the Docker run command (see [docs](https://docs.docker.com/engine/reference/run/#security-configuration)).

Run Command:
`docker run --security-opt=no-new-privileges:true -p 8080:80 lissy93/dashy`

Docker Compose
```yaml
security_opt:
- no-new-privileges:true
```

### Disable Inter-Container Communication
By default Docker containers can talk to each other (using [`docker0` bridged network](https://docs.docker.com/config/containers/container-networking/)). If you don't need this capability, then it should be disabled. This can be done with the `--icc=false` in your run command. You can learn more about how to facilitate secure communication between containers in the [Compose Networking docs](https://docs.docker.com/compose/networking/).

### Don't Expose the Docker Daemon Socket
Docker socket `/var/run/docker.sock` is the UNIX socket that Docker is listening to. This is the primary entry point for the Docker API. The owner of this socket is root. Giving someone access to it is equivalent to giving unrestricted root access to your host.

You should **not** enable TCP Docker daemon socket (`-H tcp://0.0.0.0:XXX`), as doing so exposes un-encrypted and unauthenticated direct access to the Docker daemon, and if the host is connected to the internet, the daemon on your computer can be used by anyone from the public internet- which is bad. If you need TCP, you should [see the docs](https://docs.docker.com/engine/reference/commandline/dockerd/#daemon-socket-option) to understand how to do this more securely.
Similarly, never expose `/var/run/docker.sock` to other containers as a volume, as it can be exploited.

### Use Read-Only Volumes
You can specify that a specific volume should be read-only by appending `:ro` to the `-v` switch. For example, while running Dashy, if we want our config to be writable, but keep all other assets protected, we would do:
```
docker run -d \
  -p 8080:80 \
  -v ~/dashy-conf.yml:/app/public/conf.yml \
  -v ~/dashy-icons:/app/public/item-icons:ro \
  -v ~/dashy-theme.scss:/app/src/styles/user-defined-themes.scss:ro \
  lissy93/dashy:latest
```

You can also prevent a container from writing any changes to volumes on your host's disk, using the `--read-only` flag. Although, for Dashy, you will not be able to write config changes to disk, when edited through the UI with this method. You could make this work, by specifying the config directory as a temp write location, with `--tmpfs /app/public/conf.yml` - but  that this will not write the volume back to your host.

### Set the Logging Level
Logging is important, as it enables you to review events in the future, and in the case of a compromise this will let get an idea of what may have happened. The default log level is `INFO`, and this is also the recommendation, use `--log-level info` to ensure this is set.

### Verify Image before Pulling
Only use trusted images, from verified/ official sources. If an app is open source, it is more likely to be safe, as anyone can verify the code. There are also tools available for scanning containers, 

Unless otherwise configured, containers can communicate among each other, so running one bad image may lead to other areas of your setup being compromised. Docker images typically contain both original code, as well as up-stream packages, and even if that image has come from a trusted source, the up-stream packages it includes may not have.

### Specify the Tag
Using fixed tags (as opposed to `:latest` ) will ensure immutability, meaning the base image will not change between builds. Note that for Dashy, the app is being actively developed, new features, bug fixes and general improvements are merged each week, and if you use a fixed version you will not enjoy these benefits. So it's up to you weather you would prefer a stable and reproducible environment, or the latest features and enhancements.

### Container Security Scanning
It's helpful to be aware of any potential security issues in any of the Docker images you are using. You can run a quick scan using Snyk on any image to output known vulnerabilities using [Docker scan](https://docs.docker.com/engine/scan/), e.g: `docker scan lissy93/dashy:latest`.

A similar product is [Trivy](https://github.com/aquasecurity/trivy), which is free an open source. First install it (with your package manager), then to scan an image, just run: `trivy image lissy93/dashy:latest`

For larger systems, RedHat [Clair](https://www.redhat.com/en/topics/containers/what-is-clair) is an app for parsing image contents and reporting on any found vulnerabilities. You run it locally in a container, and configure it with YAML. It can be integrated with Red Hat Quay, to show results on a dashboard. Most of these use static analysis to find potential issues, and scan included packages for any known security vulnerabilities.

### Registry Security
Although over-kill for most users, you could run your own registry locally which would give you ultimate control over all images, see the [Deploying a Registry Docs](https://docs.docker.com/registry/deploying/) for more info. Another option is [Docker Trusted Registry](https://docker-docs.netlify.app/ee/dtr/), it's great for enterprise applications, it sits behind your firewall, running on a swarm managed by Docker Universal Control Plane, and lets you securely store and manage your Docker images, mitigating the risk of breaches from the internet.

### Security Modules
Docker supports several modules that let you write your own security profiles.

[AppArmor](https://www.apparmor.net/)is a kernel module that proactively protects the operating system and applications from external or internal threats, by enabling you to  restrict programs' capabilities with per-program profiles. You can specify either a security policy by name, or by file path with the `apparmor` flag in docker run. Learn more about writing profiles, [here](https://gitlab.com/apparmor/apparmor/-/wikis/QuickProfileLanguage).

[Seccomp](https://en.wikipedia.org/wiki/Seccomp) (Secure Computing Mode) is a sandboxing facility in the Linux kernel that acts like a firewall for system calls (syscalls). It uses Berkeley Packet Filter (BPF) rules to filter syscalls and control how they are handled. These filters can significantly limit a containers access to the Docker Host’s Linux kernel - especially for simple containers/applications. It requires a Linux-based Docker host, with secomp enabled, and you can check for this by running `docker info | grep seccomp`. A great resource for learning more about this is [DockerLabs](https://training.play-with-docker.com/security-seccomp/).


**[⬆️ Back to Top](#management)**

---

## Remote Access

- [WireGuard](#wireguard)
- [Reverse SSH Tunnel](#reverse-ssh-tunnel)

### WireGuard

Using a VPN is one of the easiest ways to provide secure, full access to your local network from remote locations. [WireGuard](https://www.wireguard.com/) is a reasonably new open source VPN protocol, that was designed with ease of use, performance and security in mind. Unlike OpenVPN, it doesn't need to recreate the tunnel whenever connection is dropped, and it's also much easier to setup, using shared keys instead. 

- **Install Wireguard** - See the [Install Docs](https://www.wireguard.com/install/) for download links + instructions
	- On Debian-based systems, it's `sudo apt install wireguard`
- **Generate a Private Key** - Run `wg genkey` on the Wireguard server, and copy it to somewhere safe for later
- **Create Server Config** - Open or create a file at `/etc/wireguard/wg0.conf` and under `[Interface]` add the following (see example below):
	- `Address` - as a subnet of all desired IPs
	- `PrivateKey` - that you just generated
	- `ListenPort` - Default is `51820`, but can be anything
- **Get Client App** - Download the [WG client app](https://www.wireguard.com/install/) for your platform (Linux, Windows, MacOS, Android or iOS are all supported)
- **Create new Client Tunnel** - On your client app, there should be an option to create a new tunnel, when doing so a client private key will be generated (but if not, use the `wg genkey` command again), and keep it somewhere safe. A public key will also be generated, and this will go in our saver config
- **Add Clients to Server Config** - Head back to your `wg0.conf` file on the server, create a `[Peer]` section, and populate the following info
	- `AllowedIPs` - List of IP address inside the subnet, the client should have access to
	- `PublicKey` - The public key for the client you just generated
- **Start the Server** - You can now start the WG server, using: `wg-quick up wg0` on your server
- **Finish Client Setup** - Head back to your client device, and edit the config file, leave the private key as is, and add the following fields:
	- `PublicKey` - The public key of the server
	- `Address` - This should match the `AllowedIPs` section on the servers config file
	- `DNS` - The DNS server that'll be used when accessing the network through the VPN
	- `Endpoint` - The hostname or IP + Port where your WG server is running (you may need to forward this in your firewall's settings)
- **Done** - Your clients should now be able to connect to your WG server :) Depending on your networks firewall rules, you may need to port forward the address of your WG server

**Example Server Config**

```ini
# Server file
[Interface]
# Which networks does my interface belong to? Notice: /24 and /64
Address = 10.5.0.1/24, 2001:470:xxxx:xxxx::1/64
PrivateKey = xxx
ListenPort = 51820

# Peer 1
[Peer]
PublicKey = xxx
# Which source IPs can I expect from that peer? Notice: /32 and /128
AllowedIps = 10.5.0.35/32, 2001:470:xxxx:xxxx::746f:786f/128

# Peer 2
[Peer]
PublicKey = xxx
# Which source IPs can I expect from that peer? This one has a LAN which can
# access hosts/jails without NAT.
# Peer 2 has a single IP address inside the VPN: it's 10.5.0.25/32
AllowedIps = 10.5.0.25/32,10.21.10.0/24,10.21.20.0/24,10.21.30.0/24,10.31.0.0/24,2001:470:xxxx:xxxx::ca:571e/128
```

**Example Client Config**

```ini
[Interface]
# Which networks does my interface belong to? Notice: /24 and /64
Address = 10.5.0.35/24, 2001:470:xxxx:xxxx::746f:786f/64
PrivateKey = xxx

# Server
[Peer]
PublicKey = xxx
# I want to route everything through the server, both IPv4 and IPv6. All IPs are
# thus available through the Server, and I can expect packets from any IP to
# come from that peer.
AllowedIPs = 0.0.0.0/0, ::0/0
# Where is the server on the internet? This is a public address. The port
# (:51820) is the same as ListenPort in the [Interface] of the Server file above
Endpoint = 1.2.3.4:51820
# Usually, clients are behind NAT. to keep the connection running, keep alive.
PersistentKeepalive = 15
```


A useful tool for getting WG setup is [Algo](https://github.com/trailofbits/algo). It includes scripts and docs which cover almost all devices, platforms and clients, and has best practices implemented, and security features enabled. All of this is better explained in [this blog post](https://blog.trailofbits.com/2016/12/12/meet-algo-the-vpn-that-works/).


### Reverse SSH Tunnel

SSH (or [Secure Shell](https://en.wikipedia.org/wiki/Secure_Shell)) is a secure tunnel that allows you to connect to a remote host. Unlike the VPN methods, an SSH connection does not require an intermediary, and will not be affected by your IP changing. However it only allows you to access a single service at a time. SSH was really designed for terminal access, but because of the latter mentioned benefits it's useful to setup, as a fallback option.

Directly SSH'ing into your home, would require you to open a port (usually 22), which would be terrible for security, and is not recommended. However a reverse SSH connection is initiated from inside your network. Once the connection is established, the port is redirected, allowing you to use the established connection to SSH into your home network. 

The issue you've probably spotted, is that most public, corporate, and institutional networks will block SSH connections. To overcome this, you'd have to establish a server outside of your homelab that your homelab's device could SSH into to establish the reverse SSH connection. You can then connect to that remote server (the _mothership_), which in turn connects to your home network.

Now all of this is starting to sound like quite a lot of work, but this is where services like [remot3.it](https://remote.it/) come in. They maintain the intermediary mothership server, and create the tunnel service for you. It's free for personal use, secure and easy. There are several similar services, such as [RemoteIoT](https://remoteiot.com/), or you could create your own on a cloud VPS (see [this tutorial](https://gist.github.com/nileshtrivedi/4c615e8d3c1bf053b0d31176b9e69e42) for more info on that).

Before getting started, you'll need to head over to [Remote.it](https://app.remote.it/auth/#/sign-up) and create an account.

Then setup your local device:
1. If you haven't already done so, you'll need to enable and configure SSH.
	- This is out-of-scope of this article, but I've explained it in detail in [this post](https://notes.aliciasykes.com/22798/my-server-setup#configure-ssh).
2. Download the Remote.it install script from their [GitHub](https://github.com/remoteit/installer)
	- `curl -LkO https://raw.githubusercontent.com/remoteit/installer/master/scripts/auto-install.sh`
3. Make it executable, with `chmod +x ./auto-install.sh`, and then run it with `sudo ./auto-install.sh`
4. Finally, configure your device, by running `sudo connectd_installer` and following the on-screen instructions

And when you're ready to connect to it:
1. Login to [app.remote.it](https://app.remote.it/), and select the name of your device
2. You should see a list of running services, click SSH
3. You'll then be presented with some SSH credentials that you can now use to securely connect to your home, via the Remote.it servers

Done :)

**[⬆️ Back to Top](#management)**

---

## Custom Domain

- [Using DNS](#using-nginx)
- [Using NGINX](#using-dns)

### Using DNS
For locally running services, a domain can be set up directly in the DNS records. This method is really quick and easy, and doesn't require you to purchase an actual domain. Just update your networks DNS resolver, to point your desired URL to the local IP where Dashy (or any other app) is running. For example, a line in your hosts file might look something like: `192.168.0.2 dashy.homelab.local`.

If you're using Pi-Hole, a similar thing can be done in the `/etc/dnsmasq.d/03-custom-dns.conf` file, add a line like: `address=/dashy.example.com/192.168.2.0` for each of your services.

If you're running OPNSense/ PfSense, then this can be done through the UI with Unbound, it's explained nicely in [this article](https://homenetworkguy.com/how-to/use-custom-domain-name-in-internal-network/), by Dustin Casto. 

### Using NGINX
If you're using NGINX, then you can use your own domain name, with a config similar to the below example.

```
upstream dashy {
  server 127.0.0.1:32400;
}

server {
  listen         80;
  server_name    dashy.mydomain.com;

  # Setup SSL
  ssl_certificate             /var/www/mydomain/sslcert.pem;
  ssl_certificate_key         /var/www/mydomain/sslkey.pem;
  ssl_protocols               TLSv1 TLSv1.1 TLSv1.2;
  ssl_ciphers                 'EECDH+AESGCM:EDH+AESGCM:AES256+EECDH:AES256+EDH';
  ssl_session_timeout         5m;
  ssl_prefer_server_ciphers   on;

  location / {
    proxy_pass                http://dashy;
    proxy_redirect            off;
    proxy_buffering           off;
    proxy_set_header          host              $host;
    proxy_set_header          X-Real-IP         $remote_addr;
    proxy_set_header          X-Forwarded-For   $proxy_add_x_forwarded_for;
    proxy_next_upstream       error timeout     invalid_header http_500 http_502 http_503 http_504;
  }
}
```
Similarly, a basic `Caddyfile` might look like:

```
dashy.example.com {
    reverse_proxy / nginx:80
}
```

For more info, [this guide](https://thehomelab.wiki/books/dns-reverse-proxy/page/create-domain-records-to-point-to-your-home-server-on-cloudflare-using-nginx-progy-manager) on Setting up Domains with NGINX Proxy Manager and CloudFlare may be useful.

**[⬆️ Back to Top](#management)**

---

## Web Server Configuration

_The following section only applies if you are not using Docker, and would like to use your own web server_

Dashy ships with a pre-configured Node.js server, in [`server.js`](https://github.com/Lissy93/dashy/blob/master/server.js) which serves up the contents of the `./dist` directory on a given port. You can start the server by running `node server`. Note that the app must have been build (run `yarn build`), and you need [Node.js](https://nodejs.org) installed.

If you wish to run Dashy from a sub page (e.g. `example.com/dashy`), then just set the `BASE_URL` environmental variable to that page name (in this example, `/dashy`), before building the app, and the path to all assets will then resolve to the new path, instead of `./`.

However, since Dashy is just a static web application, it can be served with whatever server you like. The following section outlines how you can configure a web server.

Note, that if you choose not to use `server.js` to serve up the app, you will loose access to the following features:
- Loading page, while the app is building
- Writing config file to disk from the UI
- Website status indicators, and ping checks

Example Configs
- [NGINX](#nginx)
- [Apache](#apache)
- [Caddy](#caddy)
- [Firebase](#firebase-hosting)
- [cPanel](#cpanel)

### NGINX

Create a new file in `/etc/nginx/sites-enabled/dashy`

```
server {
	listen 80;
	listen [::]:80;

	root /var/www/dashy/html;
	index index.html;

	server_name your-domain.com www.your-domain.com;

	location / {
		try_files $uri $uri/ =404;
	}
}
```

To use HTML5 history mode (`appConfig.routingMode: history`), replace the inside of the location block with: `try_files $uri $uri/ /index.html;`.

Then upload the build contents of Dashy's dist directory to that location.
For example: `scp -r ./dist/* [username]@[server_ip]:/var/www/dashy/html`

### Apache

Copy Dashy's dist folder to your apache server, `sudo cp -r ./dashy/dist /var/www/html/dashy`.

In your Apache config, `/etc/apche2/apache2.conf` add:
```
<Directory /var/www/html>
	Options Indexes FollowSymLinks
	AllowOverride All
	Require all granted
</Directory>

<IfModule mod_rewrite.c>
  RewriteEngine On
  RewriteBase /
  RewriteRule ^index\.html$ - [L]
  RewriteCond %{REQUEST_FILENAME} !-f
  RewriteCond %{REQUEST_FILENAME} !-d
  RewriteRule . /index.html [L]
</IfModule>
```

Add a `.htaccess` file within `/var/www/html/dashy/.htaccess`, and add:
```
Options -MultiViews
RewriteEngine On
RewriteCond %{REQUEST_FILENAME} !-f
RewriteRule ^ index.html [QSA,L]
```

Then restart Apache, with `sudo systemctl restart apache2`

### Caddy

Caddy v2
```
try_files {path} /
```

Caddy v1
```
rewrite {
  regexp .*
  to {path} /
}
```

### Firebase Hosting

Create a file names `firebase.json`, and populate it with something similar to:

```
{
  "hosting": {
    "public": "dist",
    "rewrites": [
      {
        "source": "**",
        "destination": "/index.html"
      }
    ]
  }
}
```

### cPanel
1. Login to your WHM
2. Open 'Feature Manager' on the left sidebar
3. Under 'Manage feature list', click 'Edit'
4. Find 'Application manager' in the list, enable it and hit 'Save'
5. Log into your users cPanel account, and under 'Software' find 'Application Manager'
6. Click 'Register Application', fill in the form using the path that Dashy is located, and choose a domain, and hit 'Save'
7. The application should now show up in the list, click 'Ensure dependencies', and move the toggle switch to 'Enabled'
8. If you need to change the port, click 'Add environmental variable', give it the name 'PORT', choose a port number and press 'Save'.
9. Dashy should now be running at your selected path an on a given port

**[⬆️ Back to Top](#management)**

---

## Running a Modified Version of the App

If you'd like to make any code changes to the app, and deploy your modified version, this section briefly explains how.

The first step is to fork the project on GitHub, and clone it to your local system. Next, install the dependencies (`yarn`), and start the development server (`yarn dev`) and visit `localhost:8080` in your browser. You can then make changes to the codebase, and see the live app update in real-time. Once you've finished, running `yarn build` will build the app for production, and output the assets into `./dist` which can then be deployed using a web server, CDN or the built-in Node server with `yarn start`. For more info on all of this, take a look at the [Developing Docs](/docs/developing.md). To build your own Docker container from the modified app, see [Building your Own Container](#building-your-own-container)

**[⬆️ Back to Top](#management)**

---

## Building your Own Container

Similar to above, you'll first need to fork and clone Dashy to your local system, and then install dependencies.

Then, either use Dashy's default [`Dockerfile`](https://github.com/Lissy93/dashy/blob/master/Dockerfile) as is, or modify it according to your needs.

To build and deploy locally, first build the app with: `docker build -t dashy .`, and then start the app with `docker run -p 8080:80 --name my-dashboard dashy`.  Or modify the `docker-compose.yml` file, replacing `image: lissy93/dashy` with `build: .` and run `docker compose up`.

Your container should now be running, and will appear in the list when you run `docker container ls –a`. If you'd like to enter the container, run `docker exec -it [container-id] /bin/ash`.

You may wish to upload your image to a container registry for easier access. Note that if you choose to do this on a public registry, please name your container something other than just 'dashy', to avoid confusion with the official image.
You can push your build image, by running: `docker push ghcr.io/OWNER/IMAGE_NAME:latest`. You will first need to authenticate, this can be done by running `echo $CR_PAT | docker login ghcr.io -u USERNAME --password-stdin`, where `CR_PAT` is an environmental variable containing a token generated from your GitHub account. For more info, see the [Container Registry Docs](https://docs.github.com/en/packages/working-with-a-github-packages-registry/working-with-the-container-registry).

**[⬆️ Back to Top](#management)**

---
>>>>>>> 20324819
<|MERGE_RESOLUTION|>--- conflicted
+++ resolved
@@ -1,4 +1,3 @@
-<<<<<<< HEAD
 # Management
 
 _The following article explains aspects of app management, and is useful to know for when self-hosting. It covers everything from keeping the Dashy (or any other app) up-to-date, secure, backed up, to other topics like auto-starting, monitoring, log management, web server configuration and using custom environments. It's like a top-20 list of need-to-know knowledge for self-hosting._
@@ -620,714 +619,6 @@
 Example Configs
 - [NGINX](#nginx)
 - [Apache](#apache)
-- [cPanel](#cpanel)
-
-### NGINX
-
-Create a new file in `/etc/nginx/sites-enabled/dashy`
-
-```
-server {
-	listen 80;
-	listen [::]:80;
-
-	root /var/www/dashy/html;
-	index index.html;
-
-	server_name your-domain.com www.your-domain.com;
-
-	location / {
-		try_files $uri $uri/ =404;
-	}
-}
-```
-Then upload the build contents of Dashy's dist directory to that location.
-For example: `scp -r ./dist/* [username]@[server_ip]:/var/www/dashy/html`
-
-### Apache
-
-Copy Dashy's dist folder to your apache server, `sudo cp -r ./dashy/dist /var/www/html/dashy`.
-
-In your Apache config, `/etc/apche2/apache2.conf` add:
-```
-<Directory /var/www/html>
-	Options Indexes FollowSymLinks
-	AllowOverride All
-	Require all granted
-</Directory>
-```
-
-Add a `.htaccess` file within `/var/www/html/dashy/.htaccess`, and add:
-```
-Options -MultiViews
-RewriteEngine On
-RewriteCond %{REQUEST_FILENAME} !-f
-RewriteRule ^ index.html [QSA,L]
-```
-
-Then restart Apache, with `sudo systemctl restart apache2`
-
-### cPanel
-1. Login to your WHM
-2. Open 'Feature Manager' on the left sidebar
-3. Under 'Manage feature list', click 'Edit'
-4. Find 'Application manager' in the list, enable it and hit 'Save'
-5. Log into your users cPanel account, and under 'Software' find 'Application Manager'
-6. Click 'Register Application', fill in the form using the path that Dashy is located, and choose a domain, and hit 'Save'
-7. The application should now show up in the list, click 'Ensure dependencies', and move the toggle switch to 'Enabled'
-8. If you need to change the port, click 'Add environmental variable', give it the name 'PORT', choose a port number and press 'Save'.
-9. Dashy should now be running at your selected path an on a given port
-
-**[⬆️ Back to Top](#management)**
-
----
-
-## Running a Modified Version of the App
-
-If you'd like to make any code changes to the app, and deploy your modified version, this section briefly explains how.
-
-The first step is to fork the project on GitHub, and clone it to your local system. Next, install the dependencies (`yarn`), and start the development server (`yarn dev`) and visit `localhost:8080` in your browser. You can then make changes to the codebase, and see the live app update in real-time. Once you've finished, running `yarn build` will build the app for production, and output the assets into `./dist` which can then be deployed using a web server, CDN or the built-in Node server with `yarn start`. For more info on all of this, take a look at the [Developing Docs](/docs/developing.md). To build your own Docker container from the modified app, see [Building your Own Container](#building-your-own-container)
-
-**[⬆️ Back to Top](#management)**
-
----
-
-## Building your Own Container
-
-Similar to above, you'll first need to fork and clone Dashy to your local system, and then install dependencies.
-
-Then, either use Dashy's default [`Dockerfile`](https://github.com/Lissy93/dashy/blob/master/Dockerfile) as is, or modify it according to your needs.
-
-To build and deploy locally, first build the app with: `docker build -t dashy .`, and then start the app with `docker run -p 8080:80 --name my-dashboard dashy`.  Or modify the `docker-compose.yml` file, replacing `image: lissy93/dashy` with `build: .` and run `docker compose up`.
-
-Your container should now be running, and will appear in the list when you run `docker container ls –a`. If you'd like to enter the container, run `docker exec -it [container-id] /bin/ash`.
-
-You may wish to upload your image to a container registry for easier access. Note that if you choose to do this on a public registry, please name your container something other than just 'dashy', to avoid confusion with the official image.
-You can push your build image, by running: `docker push ghcr.io/OWNER/IMAGE_NAME:latest`. You will first need to authenticate, this can be done by running `echo $CR_PAT | docker login ghcr.io -u USERNAME --password-stdin`, where `CR_PAT` is an environmental variable containing a token generated from your GitHub account. For more info, see the [Container Registry Docs](https://docs.github.com/en/packages/working-with-a-github-packages-registry/working-with-the-container-registry).
-
-**[⬆️ Back to Top](#management)**
-
----
-=======
-# Management
-
-_The following article explains aspects of app management, and is useful to know for when self-hosting. It covers everything from keeping the Dashy (or any other app) up-to-date, secure, backed up, to other topics like auto-starting, monitoring, log management, web server configuration and using custom environments. It's like a top-20 list of need-to-know knowledge for self-hosting._
-
-## Contents
-- [Providing Assets](#providing-assets)
-- [Running Commands](#running-commands)
-- [Healthchecks](#healthchecks)
-- [Logs and Performance](#logs-and-performance)
-- [Auto-Starting at Boot](#auto-starting-at-system-boot)
-- [Updating](#updating)
-- [Backing Up](#backing-up)
-- [Scheduling](#scheduling)
-- [SSL Certificates](#ssl-certificates)
-- [Authentication](#authentication)
-- [Managing with Compose](#managing-containers-with-docker-compose)
-- [Environmental Variables](#passing-in-environmental-variables)
-- [Securing Containers](#container-security)
-- [Remote Access](#remote-access)
-- [Custom Domain](#custom-domain)
-- [Web Server Configuration](#web-server-configuration)
-- [Running a Modified App](#running-a-modified-version-of-the-app)
-- [Building your Own Container](#building-your-own-container)
-
----
-
-## Providing Assets
-Although not essential, you will most likely want to provide several assets to your running app.
-
-This is easy to do using [Docker Volumes](https://docs.docker.com/storage/volumes/), which lets you share a file or directory between your host system, and the container. Volumes are specified in the Docker run command, or Docker compose file, using the `--volume` or `-v` flags. The value of which consists of the path to the file / directory on your host system, followed by the destination path within the container. Fields are separated by a colon (`:`), and must be in the correct order. For example: `-v ~/alicia/my-local-conf.yml:/app/public/conf.yml`
-
-In Dashy, commonly configured resources include:
-- `./public/conf.yml` - Your main application config file
-- `./public/item-icons` - A directory containing your own icons. This allows for offline access, and better performance than fetching from a CDN
-- Also within `./public` you'll find standard website assets, including `favicon.ico`, `manifest.json`, `robots.txt`, etc. There's no need to pass these in, but you can do so if you wish
-- `/src/styles/user-defined-themes.scss` - A stylesheet for applying custom CSS to your app. You can also write your own themes here.
-
-**[⬆️ Back to Top](#management)**
-
----
-## Running Commands
-
- If you're running an app in Docker, then commands will need to be passed to the container to be executed. This can be done by preceding each command with `docker exec -it [container-id]`, where container ID can be found by running `docker ps`. For example `docker exec -it 26c156c467b4 yarn build`. You can also enter the container, with `docker exec -it [container-id] /bin/ash`, and navigate around it with normal Linux commands.
-
- Dashy has several commands that can be used for various tasks, you can find a list of these either in the [Developing Docs](/docs/developing.md#project-commands), or by looking at the [`package.json`](https://github.com/Lissy93/dashy/blob/master/package.json#L5). These can be used by running `yarn [command-name]`.
-
-**[⬆️ Back to Top](#management)**
-
----
-## Healthchecks
-
-Healthchecks are configured to periodically check that Dashy is up and running correctly on the specified port. By default, the health script is called every 5 minutes, but this can be modified with the `--health-interval` option. You can check the current container health with: `docker inspect --format "{{json .State.Health }}" [container-id]`, and a summary of health status will show up under `docker ps`. You can also manually request the current application status by running `docker exec -it [container-id] yarn health-check`. You can disable healthchecks altogether by adding the `--no-healthcheck` flag to your Docker run command.
-
-To restart unhealthy containers automatically, check out [Autoheal](https://hub.docker.com/r/willfarrell/autoheal/). This image watches for unhealthy containers, and automatically triggers a restart. (This is a stand in for Docker's `--exit-on-unhealthy` that was proposed, but [not merged](https://github.com/moby/moby/pull/22719)). There's also [Deunhealth](https://github.com/qdm12/deunhealth), which is super light-weight, and doesn't require network access.
-
-```
-docker run -d \
-    --name autoheal \
-    --restart=always \
-    -e AUTOHEAL_CONTAINER_LABEL=all \
-    -v /var/run/docker.sock:/var/run/docker.sock \
-    willfarrell/autoheal
-```
-
-**[⬆️ Back to Top](#management)**
-
----
-## Logs and Performance
-
-#### Container Logs
-You can view logs for a given Docker container with `docker logs [container-id]`, add the `--follow` flag to stream the logs. For more info, see the [Logging Documentation](https://docs.docker.com/config/containers/logging/). There's also [Dozzle](https://dozzle.dev/), a useful tool, that provides a web interface where you can stream and query logs from all your running containers from a single web app.
-
-#### Container Performance
-You can check the resource usage for your running Docker containers with `docker stats` or `docker stats [container-id]`. For more info, see the [Stats Documentation](https://docs.docker.com/engine/reference/commandline/stats/). There's also [cAdvisor](https://github.com/google/cadvisor), a useful web app for viewing and analyzing resource usage and performance of all your running containers.
-
-#### Management Apps
-You can also view logs, resource usage and other info as well as manage your entire Docker workflow in third-party Docker management apps. For example [Portainer](https://github.com/portainer/portainer) an all-in-one open source management web UI  for Docker and Kubernetes, or [LazyDocker](https://github.com/jesseduffield/lazydocker) a terminal UI for Docker container management and monitoring.
-
-#### Advanced Logging and Monitoring
-Docker supports using [Prometheus](https://prometheus.io/) to collect logs, which can then be visualized using a platform like [Grafana](https://grafana.com/). For more info, see [this guide](https://docs.docker.com/config/daemon/prometheus/). If you need to route your logs to a remote syslog, then consider using [logspout](https://github.com/gliderlabs/logspout). For enterprise-grade instances, there are managed services, that make monitoring container logs and metrics very easy, such as [Sematext](https://sematext.com/blog/docker-container-monitoring-with-sematext/) with [Logagent](https://github.com/sematext/logagent-js).
-
-**[⬆️ Back to Top](#management)**
-
----
-
-## Auto-Starting at System Boot
-
-You can use Docker's [restart policies](https://docs.docker.com/engine/reference/run/#restart-policies---restart) to instruct the container to start after a system reboot, or restart after a crash. Just add the `--restart=always` flag to your Docker compose script or Docker run command. For more information, see the docs on [Starting Containers Automatically](https://docs.docker.com/config/containers/start-containers-automatically/).
-
-For Podman, you can use `systemd` to create a service that launches your container, [the docs](https://podman.io/blogs/2018/09/13/systemd.html) explains things further. A similar approach can be used with Docker, if you need to start containers after a reboot, but before any user interaction.
-
-To restart the container after something within it has crashed, consider using [`docker-autoheal`](https://github.com/willfarrell/docker-autoheal) by @willfarrell, a service that monitors and restarts unhealthy containers. For more info, see the [Healthchecks](#healthchecks) section above.
-
-**[⬆️ Back to Top](#management)**
-
----
-## Updating
-
-Dashy is under active development, so to take advantage of the latest features, you may need to update your instance every now and again.
-
-### Updating Docker Container
-1. Pull latest image: `docker pull lissy93/dashy:latest`
-2. Kill off existing container
-	- Find container ID: `docker ps`
-	- Stop container: `docker stop [container_id]`
-	- Remove container: `docker rm [container_id]`
-3. Spin up new container: `docker run [params] lissy93/dashy`
-
-### Automatic Docker Updates
-
-You can automate the above process using [Watchtower](https://github.com/containrrr/watchtower).
-Watchtower will watch for new versions of a given image on Docker Hub, pull down your new image, gracefully shut down your existing container and restart it with the same options that were used when it was deployed initially.
-
-To get started, spin up the watchtower container:
-
-```
-docker run -d \
-  --name watchtower \
-  -v /var/run/docker.sock:/var/run/docker.sock \
-  containrrr/watchtower
-```
-
-For more information, see the [Watchtower Docs](https://containrrr.dev/watchtower/)
-
-### Updating Dashy from Source
-Stop your current instance of Dashy, then navigate into the source directory. Pull down the latest code, with `git pull origin master`, then update dependencies with `yarn`, rebuild with `yarn build`, and start the server again with `yarn start`.
-
-**[⬆️ Back to Top](#management)**
-
----
-
-## Backing Up
-
-### Backing Up Containers
-
-You can make a backup of any running container really easily, using [`docker commit`](https://docs.docker.com/engine/reference/commandline/commit/) and save it with [`docker export`](https://docs.docker.com/engine/reference/commandline/export/), to do so:
-- First find the container ID, you can do this with `docker container ls`
-- Now to create the snapshot, just run `docker commit -p [container-id] my-backup`
-- Finally, to save the backup locally, run `docker save -o ~/dashy-backup.tar my-backup`
-- If you want to push this to a container registry, run  `docker push my-backup:latest`
-
-Note that this will not include any data in docker volumes, and the process here is a bit different. Since these files exist on your host system, if you have an existing backup solution implemented, you can incorporate and volume files within that system.
-
-### Backing Up Volumes
-[offen/docker-volume-backup](https://github.com/offen/docker-volume-backup) is a useful tool for periodic Docker volume backups, to any S3-compatible storage provider. It's run as a light-weight Docker container, and is easy to setup, and also supports GPG-encryption, email notification, and routing away older backups. 
-
-To get started, create a docker-compose similar to the example below, and then start the container. For more info, check out their [documentation](https://github.com/offen/docker-volume-backup), which is very clear.
-
-```yaml
-version: '3'
-services:
-  backup:
-    image: offen/docker-volume-backup:latest
-    environment:
-      BACKUP_CRON_EXPRESSION: "0 * * * *"
-      BACKUP_PRUNING_PREFIX: backup-
-      BACKUP_RETENTION_DAYS: 7
-      AWS_BUCKET_NAME: backup-bucket
-      AWS_ACCESS_KEY_ID: AKIAIOSFODNN7EXAMPLE
-      AWS_SECRET_ACCESS_KEY: wJalrXUtnFEMI/K7MDENG/bPxRfiCYEXAMPLEKEY
-    volumes:
-      - data:/backup/my-app-backup:ro
-      - /var/run/docker.sock:/var/run/docker.sock:ro
-volumes:
-  data:
-```
-
-It's worth noting that this process can also be done manually, using the following commands:
-
-Backup:
-```
-docker run --rm -v some_volume:/volume -v /tmp:/backup alpine tar -cjf /backup/some_archive.tar.bz2 -C /volume ./
-```
-Restore:
-```
-docker run --rm -v some_volume:/volume -v /tmp:/backup alpine sh -c "rm -rf /volume/* /volume/..?* /volume/.[!.]* ; tar -C /volume/ -xjf /backup/some_archive.tar.bz2"
-```
-### Dashy-Specific Backup
-Since Dashy is open source, and freely available, providing you're configuration data is passed in as volumes, there shouldn't be any need to backup the main container. Your main config file, and any assets you're using should be kept backed up, preferably in at least two places, and you should ensure that you can easily restore from backup, if needed.
-
-Dashy also has a built-in cloud backup feature, which is free for personal users, and will let you make and restore fully encrypted backups of your config directly through the UI. To learn more, see the [Cloud Backup Docs](/docs/backup-restore.md)
-
-**[⬆️ Back to Top](#management)**
-
----
-
-## Scheduling
-
-If you need to periodically schedule the running of a given command on Dashy (or any other container), then a useful tool for doing so it [ofelia](https://github.com/mcuadros/ofelia). This runs as a Docker container and is really useful for things like backups, logging, updating, notifications, etc. Crons are specified using Go's crontab format, and a useful tool for visualizing this is [crontab.guru](https://crontab.guru/). This can also be done natively with Alpine: `docker run -it alpine ls /etc/periodic`.
-I recommend combining this with [healthchecks](https://github.com/healthchecks/healthchecks) for easy monitoring of jobs, and failure notifications.
-
-**[⬆️ Back to Top](#management)**
-
----
-
-## SSL Certificates
-
-Enabling HTTPS with an SSL certificate is recommended, especially if you hare hosting Dashy anywhere other than your home. This will ensure that all traffic is encrypted in transit.
-
-### Auto-SSL
-If you are using [NGINX Proxy Manager](https://nginxproxymanager.com/), then SSL is supported out of the box. Once you've added your proxy host and web address, then set the scheme to HTTPS, then under the SSL Tab select "Request a new SSL certificate" and follow the on-screen instructions.
-
-If you're hosting Dashy behind Cloudflare, then they offer [free and easy SSL](https://www.cloudflare.com/en-gb/learning/ssl/what-is-an-ssl-certificate/)- all you need to do is enable it under the SSL/TLS tab. Or if you are using shared hosting, you may find [this tutorial](https://www.sitepoint.com/a-guide-to-setting-up-lets-encrypt-ssl-on-shared-hosting/) helpful. 
-
-### Getting a Self-Signed SSL Certificate
-[Let's Encrypt](https://letsencrypt.org/docs/) is a global Certificate Authority, providing free SSL/TLS Domain Validation certificates in order to enable secure HTTPS access to your website. They have good browser/ OS [compatibility](https://letsencrypt.org/docs/certificate-compatibility/) with their ISRG X1 and DST CA X3 root certificates, support [Wildcard issuance](https://community.letsencrypt.org/t/acme-v2-production-environment-wildcards/55578) done via ACMEv2 using the DNS-01 and have [Multi-Perspective Validation](https://letsencrypt.org/2020/02/19/multi-perspective-validation.html). Let's Encrypt provide [CertBot](https://certbot.eff.org/) an easy app for generating and setting up an SSL certificate.
-
-This process can be automated, using something like the [Docker-NGINX-Auto-SSL Container](https://github.com/Valian/docker-nginx-auto-ssl) to generate and renew certificates when needed.
-
-If you're not so comfortable on the command line, then you can use a tool like [SSL For Free](https://www.sslforfree.com/) or [ZeroSSL](https://zerossl.com/) to generate your cert. They also provide step-by-step setup instructions for most platforms.
-
-### Passing a Self-Signed Certificate to Dashy
-Once you've generated your SSL cert, you'll need to pass it to Dashy. This can be done by specifying the paths to your public and private keys using the `SSL_PRIV_KEY_PATH` and `SSL_PUB_KEY_PATH` environmental variables. Or if you're using Docker, then just pass public + private SSL keys in under `/etc/ssl/certs/dashy-pub.pem` and `/etc/ssl/certs/dashy-priv.key` respectively, e.g:
-
-```
-docker run -d \
-  -p 8080:80 \
-  -v ~/my-private-key.key:/etc/ssl/certs/dashy-priv.key:ro \
-  -v ~/my-public-key.pem:/etc/ssl/certs/dashy-pub.pem:ro \
-  lissy93/dashy:latest
-```
-
-By default the SSL port is `443` within a Docker container, or `4001` if running on bare metal, but you can override this with the `SSL_PORT` environmental variable.
-
-Once everything is setup, you can verify your site is secured using a tool like [SSL Checker](https://www.sslchecker.com/sslchecker).
-
-**[⬆️ Back to Top](#management)**
-
----
-
-## Authentication
-
-Dashy natively supports secure authentication using KeyCloak. There is also a Simple Auth feature that doesn't require any additional setup. Usage instructions for both, as well as alternative auth methods, has now moved to the **[Authentication Docs](/docs/authentication.md)** page.
-
-**[⬆️ Back to Top](#management)**
-
----
-
-## Managing Containers with Docker Compose
-
-When you have a lot of containers, it quickly becomes hard to manage with `docker run` commands. The solution to this is [docker compose](https://docs.docker.com/compose/), a handy tool for defining all a containers run settings in a single YAML file, and then spinning up that container with a single short command - `docker compose up`. A good example of which can be seen in [@abhilesh's docker compose collection](https://github.com/abhilesh/self-hosted_docker_setups).
-
-You can use Dashy's default [`docker-compose.yml`](https://github.com/Lissy93/dashy/blob/master/docker-compose.yml) file as a template, and modify it according to your needs.
-
-An example Docker compose, using the default base image from DockerHub, might look something like this:
-
-```yaml
----
-version: "3.8"
-services:
-  dashy:
-    container_name: Dashy
-    image: lissy93/dashy
-    volumes:
-      - /root/my-config.yml:/app/public/conf.yml
-    ports:
-      - 4000:80
-    environment:
-      - BASE_URL=/my-dashboard
-    restart: unless-stopped
-    healthcheck:
-      test: ['CMD', 'node', '/app/services/healthcheck']
-      interval: 1m30s
-      timeout: 10s
-      retries: 3
-      start_period: 40s
-```
-
-**[⬆️ Back to Top](#management)**
-
----
-
-## Passing in Environmental Variables
-
-With Docker, you can define environmental variables under the `environment` section of your Docker compose file. Environmental variables are used to configure high-level settings, usually before the config file has been read. For a list of all supported env vars in Dashy, see [the developing docs](/docs/developing.md#environmental-variables), or the default [`.env`](https://github.com/Lissy93/dashy/blob/master/.env) file.
-
-A common use case, is to run Dashy under a sub-page, instead of at the root of a URL (e.g. `https://my-homelab.local/dashy` instead of `https://dashy.my-homelab.local`). In this use-case, you'd specify the `BASE_URL` variable in your compose file.
-
-```yaml
-environment:
-  - BASE_URL=/dashy
-```
-
-You can also do the same thing with the docker run command, using the [`--env`](https://docs.docker.com/engine/reference/commandline/run/#set-environment-variables--e---env---env-file) flag.
-If you've got many environmental variables, you might find it useful to put them in a [`.env` file](https://docs.docker.com/compose/env-file/). Similarly, for Docker run you can use [`--env-file`](https://docs.docker.com/engine/reference/commandline/run/#set-environment-variables--e---env---env-file) if you'd like to pass in a file containing all your environmental variables.
-
-**[⬆️ Back to Top](#management)**
-
----
-
-## Container Security
-
-- [Keep Docker Up-To-Date](#keep-docker-up-to-date)
-- [Set Resource Quotas](#set-resource-quotas)
-- [Don't Run as Root](#dont-run-as-root)
-- [Specify a User](#specify-a-user)
-- [Limit Capabilities](#limit-capabilities)
-- [Prevent new Privilages being Added](#prevent-new-privilages-being-added)
-- [Disable Inter-Container Communication](#disable-inter-container-communication)
-- [Don't Expose the Docker Daemon Socket](#dont-expose-the-docker-daemon-socket)
-- [Use Read-Only Volumes](#use-read-only-volumes)
-- [Set the Logging Level](#set-the-logging-level)
-- [Verify Image before Pulling](#verify-image-before-pulling)
-- [Specify the Tag](#specify-the-tag)
-- [Container Security Scanning](#container-security-scanning)
-- [Registry Security](#registry-security)
-- [Security Modules](#security-modules)
-
-### Keep Docker Up-To-Date
-To prevent known container escape vulnerabilities, which typically end in escalating to root/administrator privileges, patching Docker Engine and Docker Machine is crucial. For more info, see the [Docker Installation Docs](https://docs.docker.com/engine/install/).
-
-### Set Resource Quotas
-Docker enables you to limit resource consumption (CPU, memory, disk) on a per-container basis. This not only enhances system performance, but also prevents a compromised container from consuming a large amount of resources, in order to disrupt service or perform malicious activities. To learn more, see the [Resource Constraints Docs](https://docs.docker.com/config/containers/resource_constraints/)
-
-For example, to run Dashy with max of 1GB ram, and max of 50% of 1 CP core:
-`docker run -d -p 8080:80 --cpus=".5" --memory="1024m" lissy93/dashy:latest`
-
-### Don't Run as Root
-Running a container with admin privileges gives it more power than it needs, and can be abused. Dashy does not need any root privileges, and Docker by default doesn't run containers as root, so providing you don't specifically type sudo, you should be all good here.
-
-Note that if you're facing permission issues on Debian-based systems, you may need to add your user to the Docker group. First create the group: `sudo groupadd docker`,  then add your (non-root) user: `sudo usermod −aG docker [my-username]`, finally `newgrp docker` to refresh.
-
-### Specify a User
-One of the best ways to prevent privilege escalation attacks, is to configure the container to use an unprivileged user. This also means that any files created by the container and mounted, will be owned by the specified user (and not root), which makes things much easier. 
-
-You can specify a user, using the [`--user` param](https://docs.docker.com/engine/reference/run/#user), and should include the user ID (`UID`), which can be found by running `id -u`, and the and the group ID (`GID`), using `id -g`.
-
-With Docker run, you specify it like:
-`docker run --user 1000:1000 -p 8080:80 lissy93/dashy`
-
-Of if you're using Docker-compose, you could use an environmental variable
-
-```yaml
-version: "3.8"
-services:
-  dashy:
-    image: lissy93/dashy
-    user: ${CURRENT_UID}
-    ports: [ 4000:80 ]
-```   
-
-And then to set the variable, and start the container, run: `CURRENT_UID=$(id -u):$(id -g) docker-compose up`
-
-###  Limit capabilities 
-Docker containers run with a subset of [Linux Kernal's Capabilities](https://man7.org/linux/man-pages/man7/capabilities.7.html) by default. It's good practice to drop privilege permissions that are not needed for any given container.
-
-With Docker run, you can use the `--cap-drop` flag to remove capabilities, you can also use `--cap-drop=all` and then define just the required permissions using the `--cap-add` option. For a list of available capabilities, see the [Privilege Capabilities Docs](https://docs.docker.com/engine/reference/run/#runtime-privilege-and-linux-capabilities).
-
-Here's an example using docker-compose, removing privileges that are not required for Dashy to run:
-
-```yaml
-version: "3.8"
-services:
-  dashy:
-    image: lissy93/dashy
-    ports: [ 4000:80 ]
-    cap_drop:
-    - ALL
-    cap_add:
-    - CHOWN
-    - SETGID
-    - SETUID
-    - DAC_OVERRIDE
-    - NET_BIND_SERVICE
-``` 
-
-### Prevent new Privilages being Added
-To prevent processes inside the container from getting additional privileges, pass in the `--security-opt=no-new-privileges:true` option to the Docker run command (see [docs](https://docs.docker.com/engine/reference/run/#security-configuration)).
-
-Run Command:
-`docker run --security-opt=no-new-privileges:true -p 8080:80 lissy93/dashy`
-
-Docker Compose
-```yaml
-security_opt:
-- no-new-privileges:true
-```
-
-### Disable Inter-Container Communication
-By default Docker containers can talk to each other (using [`docker0` bridged network](https://docs.docker.com/config/containers/container-networking/)). If you don't need this capability, then it should be disabled. This can be done with the `--icc=false` in your run command. You can learn more about how to facilitate secure communication between containers in the [Compose Networking docs](https://docs.docker.com/compose/networking/).
-
-### Don't Expose the Docker Daemon Socket
-Docker socket `/var/run/docker.sock` is the UNIX socket that Docker is listening to. This is the primary entry point for the Docker API. The owner of this socket is root. Giving someone access to it is equivalent to giving unrestricted root access to your host.
-
-You should **not** enable TCP Docker daemon socket (`-H tcp://0.0.0.0:XXX`), as doing so exposes un-encrypted and unauthenticated direct access to the Docker daemon, and if the host is connected to the internet, the daemon on your computer can be used by anyone from the public internet- which is bad. If you need TCP, you should [see the docs](https://docs.docker.com/engine/reference/commandline/dockerd/#daemon-socket-option) to understand how to do this more securely.
-Similarly, never expose `/var/run/docker.sock` to other containers as a volume, as it can be exploited.
-
-### Use Read-Only Volumes
-You can specify that a specific volume should be read-only by appending `:ro` to the `-v` switch. For example, while running Dashy, if we want our config to be writable, but keep all other assets protected, we would do:
-```
-docker run -d \
-  -p 8080:80 \
-  -v ~/dashy-conf.yml:/app/public/conf.yml \
-  -v ~/dashy-icons:/app/public/item-icons:ro \
-  -v ~/dashy-theme.scss:/app/src/styles/user-defined-themes.scss:ro \
-  lissy93/dashy:latest
-```
-
-You can also prevent a container from writing any changes to volumes on your host's disk, using the `--read-only` flag. Although, for Dashy, you will not be able to write config changes to disk, when edited through the UI with this method. You could make this work, by specifying the config directory as a temp write location, with `--tmpfs /app/public/conf.yml` - but  that this will not write the volume back to your host.
-
-### Set the Logging Level
-Logging is important, as it enables you to review events in the future, and in the case of a compromise this will let get an idea of what may have happened. The default log level is `INFO`, and this is also the recommendation, use `--log-level info` to ensure this is set.
-
-### Verify Image before Pulling
-Only use trusted images, from verified/ official sources. If an app is open source, it is more likely to be safe, as anyone can verify the code. There are also tools available for scanning containers, 
-
-Unless otherwise configured, containers can communicate among each other, so running one bad image may lead to other areas of your setup being compromised. Docker images typically contain both original code, as well as up-stream packages, and even if that image has come from a trusted source, the up-stream packages it includes may not have.
-
-### Specify the Tag
-Using fixed tags (as opposed to `:latest` ) will ensure immutability, meaning the base image will not change between builds. Note that for Dashy, the app is being actively developed, new features, bug fixes and general improvements are merged each week, and if you use a fixed version you will not enjoy these benefits. So it's up to you weather you would prefer a stable and reproducible environment, or the latest features and enhancements.
-
-### Container Security Scanning
-It's helpful to be aware of any potential security issues in any of the Docker images you are using. You can run a quick scan using Snyk on any image to output known vulnerabilities using [Docker scan](https://docs.docker.com/engine/scan/), e.g: `docker scan lissy93/dashy:latest`.
-
-A similar product is [Trivy](https://github.com/aquasecurity/trivy), which is free an open source. First install it (with your package manager), then to scan an image, just run: `trivy image lissy93/dashy:latest`
-
-For larger systems, RedHat [Clair](https://www.redhat.com/en/topics/containers/what-is-clair) is an app for parsing image contents and reporting on any found vulnerabilities. You run it locally in a container, and configure it with YAML. It can be integrated with Red Hat Quay, to show results on a dashboard. Most of these use static analysis to find potential issues, and scan included packages for any known security vulnerabilities.
-
-### Registry Security
-Although over-kill for most users, you could run your own registry locally which would give you ultimate control over all images, see the [Deploying a Registry Docs](https://docs.docker.com/registry/deploying/) for more info. Another option is [Docker Trusted Registry](https://docker-docs.netlify.app/ee/dtr/), it's great for enterprise applications, it sits behind your firewall, running on a swarm managed by Docker Universal Control Plane, and lets you securely store and manage your Docker images, mitigating the risk of breaches from the internet.
-
-### Security Modules
-Docker supports several modules that let you write your own security profiles.
-
-[AppArmor](https://www.apparmor.net/)is a kernel module that proactively protects the operating system and applications from external or internal threats, by enabling you to  restrict programs' capabilities with per-program profiles. You can specify either a security policy by name, or by file path with the `apparmor` flag in docker run. Learn more about writing profiles, [here](https://gitlab.com/apparmor/apparmor/-/wikis/QuickProfileLanguage).
-
-[Seccomp](https://en.wikipedia.org/wiki/Seccomp) (Secure Computing Mode) is a sandboxing facility in the Linux kernel that acts like a firewall for system calls (syscalls). It uses Berkeley Packet Filter (BPF) rules to filter syscalls and control how they are handled. These filters can significantly limit a containers access to the Docker Host’s Linux kernel - especially for simple containers/applications. It requires a Linux-based Docker host, with secomp enabled, and you can check for this by running `docker info | grep seccomp`. A great resource for learning more about this is [DockerLabs](https://training.play-with-docker.com/security-seccomp/).
-
-
-**[⬆️ Back to Top](#management)**
-
----
-
-## Remote Access
-
-- [WireGuard](#wireguard)
-- [Reverse SSH Tunnel](#reverse-ssh-tunnel)
-
-### WireGuard
-
-Using a VPN is one of the easiest ways to provide secure, full access to your local network from remote locations. [WireGuard](https://www.wireguard.com/) is a reasonably new open source VPN protocol, that was designed with ease of use, performance and security in mind. Unlike OpenVPN, it doesn't need to recreate the tunnel whenever connection is dropped, and it's also much easier to setup, using shared keys instead. 
-
-- **Install Wireguard** - See the [Install Docs](https://www.wireguard.com/install/) for download links + instructions
-	- On Debian-based systems, it's `sudo apt install wireguard`
-- **Generate a Private Key** - Run `wg genkey` on the Wireguard server, and copy it to somewhere safe for later
-- **Create Server Config** - Open or create a file at `/etc/wireguard/wg0.conf` and under `[Interface]` add the following (see example below):
-	- `Address` - as a subnet of all desired IPs
-	- `PrivateKey` - that you just generated
-	- `ListenPort` - Default is `51820`, but can be anything
-- **Get Client App** - Download the [WG client app](https://www.wireguard.com/install/) for your platform (Linux, Windows, MacOS, Android or iOS are all supported)
-- **Create new Client Tunnel** - On your client app, there should be an option to create a new tunnel, when doing so a client private key will be generated (but if not, use the `wg genkey` command again), and keep it somewhere safe. A public key will also be generated, and this will go in our saver config
-- **Add Clients to Server Config** - Head back to your `wg0.conf` file on the server, create a `[Peer]` section, and populate the following info
-	- `AllowedIPs` - List of IP address inside the subnet, the client should have access to
-	- `PublicKey` - The public key for the client you just generated
-- **Start the Server** - You can now start the WG server, using: `wg-quick up wg0` on your server
-- **Finish Client Setup** - Head back to your client device, and edit the config file, leave the private key as is, and add the following fields:
-	- `PublicKey` - The public key of the server
-	- `Address` - This should match the `AllowedIPs` section on the servers config file
-	- `DNS` - The DNS server that'll be used when accessing the network through the VPN
-	- `Endpoint` - The hostname or IP + Port where your WG server is running (you may need to forward this in your firewall's settings)
-- **Done** - Your clients should now be able to connect to your WG server :) Depending on your networks firewall rules, you may need to port forward the address of your WG server
-
-**Example Server Config**
-
-```ini
-# Server file
-[Interface]
-# Which networks does my interface belong to? Notice: /24 and /64
-Address = 10.5.0.1/24, 2001:470:xxxx:xxxx::1/64
-PrivateKey = xxx
-ListenPort = 51820
-
-# Peer 1
-[Peer]
-PublicKey = xxx
-# Which source IPs can I expect from that peer? Notice: /32 and /128
-AllowedIps = 10.5.0.35/32, 2001:470:xxxx:xxxx::746f:786f/128
-
-# Peer 2
-[Peer]
-PublicKey = xxx
-# Which source IPs can I expect from that peer? This one has a LAN which can
-# access hosts/jails without NAT.
-# Peer 2 has a single IP address inside the VPN: it's 10.5.0.25/32
-AllowedIps = 10.5.0.25/32,10.21.10.0/24,10.21.20.0/24,10.21.30.0/24,10.31.0.0/24,2001:470:xxxx:xxxx::ca:571e/128
-```
-
-**Example Client Config**
-
-```ini
-[Interface]
-# Which networks does my interface belong to? Notice: /24 and /64
-Address = 10.5.0.35/24, 2001:470:xxxx:xxxx::746f:786f/64
-PrivateKey = xxx
-
-# Server
-[Peer]
-PublicKey = xxx
-# I want to route everything through the server, both IPv4 and IPv6. All IPs are
-# thus available through the Server, and I can expect packets from any IP to
-# come from that peer.
-AllowedIPs = 0.0.0.0/0, ::0/0
-# Where is the server on the internet? This is a public address. The port
-# (:51820) is the same as ListenPort in the [Interface] of the Server file above
-Endpoint = 1.2.3.4:51820
-# Usually, clients are behind NAT. to keep the connection running, keep alive.
-PersistentKeepalive = 15
-```
-
-
-A useful tool for getting WG setup is [Algo](https://github.com/trailofbits/algo). It includes scripts and docs which cover almost all devices, platforms and clients, and has best practices implemented, and security features enabled. All of this is better explained in [this blog post](https://blog.trailofbits.com/2016/12/12/meet-algo-the-vpn-that-works/).
-
-
-### Reverse SSH Tunnel
-
-SSH (or [Secure Shell](https://en.wikipedia.org/wiki/Secure_Shell)) is a secure tunnel that allows you to connect to a remote host. Unlike the VPN methods, an SSH connection does not require an intermediary, and will not be affected by your IP changing. However it only allows you to access a single service at a time. SSH was really designed for terminal access, but because of the latter mentioned benefits it's useful to setup, as a fallback option.
-
-Directly SSH'ing into your home, would require you to open a port (usually 22), which would be terrible for security, and is not recommended. However a reverse SSH connection is initiated from inside your network. Once the connection is established, the port is redirected, allowing you to use the established connection to SSH into your home network. 
-
-The issue you've probably spotted, is that most public, corporate, and institutional networks will block SSH connections. To overcome this, you'd have to establish a server outside of your homelab that your homelab's device could SSH into to establish the reverse SSH connection. You can then connect to that remote server (the _mothership_), which in turn connects to your home network.
-
-Now all of this is starting to sound like quite a lot of work, but this is where services like [remot3.it](https://remote.it/) come in. They maintain the intermediary mothership server, and create the tunnel service for you. It's free for personal use, secure and easy. There are several similar services, such as [RemoteIoT](https://remoteiot.com/), or you could create your own on a cloud VPS (see [this tutorial](https://gist.github.com/nileshtrivedi/4c615e8d3c1bf053b0d31176b9e69e42) for more info on that).
-
-Before getting started, you'll need to head over to [Remote.it](https://app.remote.it/auth/#/sign-up) and create an account.
-
-Then setup your local device:
-1. If you haven't already done so, you'll need to enable and configure SSH.
-	- This is out-of-scope of this article, but I've explained it in detail in [this post](https://notes.aliciasykes.com/22798/my-server-setup#configure-ssh).
-2. Download the Remote.it install script from their [GitHub](https://github.com/remoteit/installer)
-	- `curl -LkO https://raw.githubusercontent.com/remoteit/installer/master/scripts/auto-install.sh`
-3. Make it executable, with `chmod +x ./auto-install.sh`, and then run it with `sudo ./auto-install.sh`
-4. Finally, configure your device, by running `sudo connectd_installer` and following the on-screen instructions
-
-And when you're ready to connect to it:
-1. Login to [app.remote.it](https://app.remote.it/), and select the name of your device
-2. You should see a list of running services, click SSH
-3. You'll then be presented with some SSH credentials that you can now use to securely connect to your home, via the Remote.it servers
-
-Done :)
-
-**[⬆️ Back to Top](#management)**
-
----
-
-## Custom Domain
-
-- [Using DNS](#using-nginx)
-- [Using NGINX](#using-dns)
-
-### Using DNS
-For locally running services, a domain can be set up directly in the DNS records. This method is really quick and easy, and doesn't require you to purchase an actual domain. Just update your networks DNS resolver, to point your desired URL to the local IP where Dashy (or any other app) is running. For example, a line in your hosts file might look something like: `192.168.0.2 dashy.homelab.local`.
-
-If you're using Pi-Hole, a similar thing can be done in the `/etc/dnsmasq.d/03-custom-dns.conf` file, add a line like: `address=/dashy.example.com/192.168.2.0` for each of your services.
-
-If you're running OPNSense/ PfSense, then this can be done through the UI with Unbound, it's explained nicely in [this article](https://homenetworkguy.com/how-to/use-custom-domain-name-in-internal-network/), by Dustin Casto. 
-
-### Using NGINX
-If you're using NGINX, then you can use your own domain name, with a config similar to the below example.
-
-```
-upstream dashy {
-  server 127.0.0.1:32400;
-}
-
-server {
-  listen         80;
-  server_name    dashy.mydomain.com;
-
-  # Setup SSL
-  ssl_certificate             /var/www/mydomain/sslcert.pem;
-  ssl_certificate_key         /var/www/mydomain/sslkey.pem;
-  ssl_protocols               TLSv1 TLSv1.1 TLSv1.2;
-  ssl_ciphers                 'EECDH+AESGCM:EDH+AESGCM:AES256+EECDH:AES256+EDH';
-  ssl_session_timeout         5m;
-  ssl_prefer_server_ciphers   on;
-
-  location / {
-    proxy_pass                http://dashy;
-    proxy_redirect            off;
-    proxy_buffering           off;
-    proxy_set_header          host              $host;
-    proxy_set_header          X-Real-IP         $remote_addr;
-    proxy_set_header          X-Forwarded-For   $proxy_add_x_forwarded_for;
-    proxy_next_upstream       error timeout     invalid_header http_500 http_502 http_503 http_504;
-  }
-}
-```
-Similarly, a basic `Caddyfile` might look like:
-
-```
-dashy.example.com {
-    reverse_proxy / nginx:80
-}
-```
-
-For more info, [this guide](https://thehomelab.wiki/books/dns-reverse-proxy/page/create-domain-records-to-point-to-your-home-server-on-cloudflare-using-nginx-progy-manager) on Setting up Domains with NGINX Proxy Manager and CloudFlare may be useful.
-
-**[⬆️ Back to Top](#management)**
-
----
-
-## Web Server Configuration
-
-_The following section only applies if you are not using Docker, and would like to use your own web server_
-
-Dashy ships with a pre-configured Node.js server, in [`server.js`](https://github.com/Lissy93/dashy/blob/master/server.js) which serves up the contents of the `./dist` directory on a given port. You can start the server by running `node server`. Note that the app must have been build (run `yarn build`), and you need [Node.js](https://nodejs.org) installed.
-
-If you wish to run Dashy from a sub page (e.g. `example.com/dashy`), then just set the `BASE_URL` environmental variable to that page name (in this example, `/dashy`), before building the app, and the path to all assets will then resolve to the new path, instead of `./`.
-
-However, since Dashy is just a static web application, it can be served with whatever server you like. The following section outlines how you can configure a web server.
-
-Note, that if you choose not to use `server.js` to serve up the app, you will loose access to the following features:
-- Loading page, while the app is building
-- Writing config file to disk from the UI
-- Website status indicators, and ping checks
-
-Example Configs
-- [NGINX](#nginx)
-- [Apache](#apache)
 - [Caddy](#caddy)
 - [Firebase](#firebase-hosting)
 - [cPanel](#cpanel)
@@ -1462,5 +753,4 @@
 
 **[⬆️ Back to Top](#management)**
 
----
->>>>>>> 20324819
+---