# Changelog

<<<<<<< HEAD
## 🐛 2.0.6 Fixes user requested issues [PR #557](https://github.com/Lissy93/dashy/pull/557)
- Allows middle click open new tab, Re: #492
- Implements Max redirects for status checks, Re: #494
- Adds Gitpod config for cloud-ready IDE, Re: #497
- Adss new screenshots to showcase. Re: #505
- Adds target attribute to nav links, Re: #552
- Removes fixed max-width on wide-screens, Re: #554
- Updates path to Keycloak API, Re: #564
- Fixes link to @walkxhub homelab icons, Re #568
- Fixes local image path on sub-page, Re: #570
- Adds typecheck on edit item tags, Re: #575
- Fixes item size in config not honored, Re: #576

## ✨ 2.0.4 - Dynamic Config Loading [PR #528](https://github.com/Lissy93/dashy/pull/528)
=======
## 2.0.5 - Bug Fixes and a few New Features

### Partially revert 2.0.4, fixing several issues caused by `conf.yml` not being loaded at startup.
This change requires a rebuild of the application when several options under `appConfig` are changed.
Fixes #544 #555

### Several other changes since 2.0.4, including:
The `Add New Section` button on the UI editor now displays if no sections are present. #536
When using SSL, the server can now redirect from HTTP to HTTPS. This is enabled by default when using SSL. #538
Section context menus are now accessible on mobile, and will no longer clip off the screen. #541
Italian translations have been added. #556

## :sparkles: 2.0.4 - Dynamic Config Loading [PR #528](https://github.com/Lissy93/dashy/pull/528)
>>>>>>> b51935f0
- `conf.yml` is now loaded dynamically and the app now only needs a browser refresh on config change, not a full rebuild!

## 🐛 2.0.3 - Bug Fixes [PR #488](https://github.com/Lissy93/dashy/pull/488)
- Press enter to submit login form (Re: #483)
- Allow disabling write to local storage and disk (Re: #485)
- Fix malformed YAML from export config (Re: #482)
- Allow global option for useProxy (Re: #486)
- Look into arrow key navigation error (Re: #463)
- Disallow displaying config (Re: #455)
- Round values in Glances Alerts widget (Re: #454)
- Create a CPU temp widget (Re: #452)
- Add to docs: Keycloak in Kubernetes (Re: #479)
- Add a widget for displaying images (Re: #487)

## ⬆️ 2.0.2 - Dependency Updates [PR #471](https://github.com/Lissy93/dashy/pull/471)
- Updates Alpine version for main Dockerfile
- Updates node_modules to latest stable versions

## 🐛 2.0.1 - Fixes Section Height [PR #462](https://github.com/Lissy93/dashy/pull/462)
- Adds `cutToHeight` to config schema (Re: #461)
- Removes the full-height CSS from colorful theme
- Improved config validation warnings in JSON editor
- Removes empty Keycloak block from appConfig editor
- Adds typechecking to search and clear search for Safari

## ⚡️ 2.0.0 - Small Fixes and Docker Multi-Arch Build [PR #451](https://github.com/Lissy93/dashy/pull/451)
- Fixes full-height sections for mobile and Safari (Re: #432, #442)
- Fixes empty section visible in search (Re: #447)
- Fixes numbers omited from tag names (Re: #430)
- Option for custom status code in status check (Re: #456, #448)
- Adds @stuu3k's dashboard to showcase (Re: #446)
- Switches recover and death count in Covid widget (Re: #148)
- Improved contrast in light material theme
- Adds new script to lint, test, build and publish a multi-architecture Docker image to various registries

## 💄 1.9.9 - Minor UI + Docs Updates [PR #431](https://github.com/Lissy93/dashy/pull/431)
- Improved theme support for widgets
- Better widget layout in Workspace and Minimal views
- Updates lots of the docs

## ✨ 1.9.8 - More Widgets and Widget Improvements [PR #425](https://github.com/Lissy93/dashy/pull/425)
- Fixes several minor widget issues raised by users
- Adds several new widgets, for monitoring system
- Better widget data requests and error handling
- Implements widget support into Workspace view

## 🐛 1.9.7 - Minor UI Editor Bug fixes [PR #416](https://github.com/Lissy93/dashy/pull/416)
- Fixes unable to edit item bug (#415)
- Fixes unable to add new app bug (#390)
- Fixes nav links visibility (#389)

## ⚡️ 1.9.6 - Adds Proxy Support for Widget Requests [PR #392](https://github.com/Lissy93/dashy/pull/392)
- Refactors widget mixin to include data requests, so that code can be shared between widgets
- Adds a Node endpoint for proxying requests server-side, used for APIs that are not CORS enabled
- Adds option to config file for user to force proxying of requests
- Writes a Netlify cloud function to support proxying when the app is hosted on Netlify

## 🐛 1.9.5 - Bug fixes and Minor Improvements [PR #388](https://github.com/Lissy93/dashy/pull/388)
- Adds icon.horse to supported favicon APIs
- Fixes tile move bug, Re: #366
- Fixes save items without title bug, Re: #377

## ✨ 1.9.4 - Widget Support [PR #382](https://github.com/Lissy93/dashy/pull/382)
- Adds support for dynamic content, through widgets
- Adds 30+ pre-built widgets for general info and self-hosted services
- Writes docs on widget usage

## ⚡️ 1.9.2 - Native SSL Support + Performance Improvements [PR #326](https://github.com/Lissy93/dashy/pull/326)
- Updates the server to use Express, removing serve-static, connect and body-parser
- Adds native support for passing in self-signed SSL certificates and updates docs
- Updates router to lazy-load additional pages (minimal, workspace, etc)
- Changes default favicon API to allesedv, since faviconkit is down, and adds basic fallback
- Updates GH action build scripts to fallback on context token when running on fork

## 💄 1.9.1 - Editor and Theming Fixes and Improvements [PR #319](https://github.com/Lissy93/dashy/pull/319)
- Bug fixes for interactive editor: #310, #311, #312
- Adds option to modify text font through the UI
- Adds two new themes: One Dark and Adventure
- Theming stylesheet refactor, better inheritance

## 🐳 1.9.0 - Alpha of Dashy-Lite Docker Container [PR #306](https://github.com/Lissy93/dashy/pull/306)
- Create an Alpine-based container, that serves the built app up with plain NGINX, instead of Node.
- This is much lighter, but doesn't currently support any of the server-side actions (like status-checks, and writing changes to disk)

## ✨ 1.8.9 - All New Interactive Config Editor [PR #298](https://github.com/Lissy93/dashy/pull/298)
- Builds a new UI-based config editor
- Support for sections, items, app config and page info
- Live preview, and undoing of local changes
- Export config or write changes to disk through UI

## ✨ 1.8.8 - Improved Item Targets [PR #292](https://github.com/Lissy93/dashy/pull/292)
- Adds support for `_top` and `_parent` anchor targets on items, Re: #289
- Adds `appConfig.defaultOpeningMethod` option to specify default target
- Adds new icons to show items opening method on hover
- Refactors target checking, updates item target docs and schema

## ⚡️ 1.8.7 - Bug Fixes and Improvements [PR #273](https://github.com/Lissy93/dashy/pull/273)
- Clean URLs without the hash, now using history-mode routing
- New initial main example conf.yml
- Minor UI style updates and fixes
- Support for single section view
- A new theme, soft-glow
- Container security in management docs, and other things
- Bug fixes, including missing Firefox favicon and fix custom icon paths with base_url

## ⚡️ 1.8.6 - Implementation of VueX [PR: #271](https://github.com/Lissy93/dashy/pull/271)
- New state management pattern, which should lead to a more organized code base long term, and will also make building out the new UI editor significantly easier to do in a clean and reliable way

## 💄 1.8.5 - Lots of Requested UI Improvements [PR #261](https://github.com/Lissy93/dashy/pull/261)
- Adds an option for landing URL in workspace, Re: #255
- Switches to a new API for generative icons, Re: #163
- Adds new tab functionality to Workspace, Re: #254
- Remove CSS validation in style editor, Re: #259
- Cap item description at 2 lines, Re: #250
- Adds native support for common homelab icons, using dashboard-icons
- Improves general responsiveness of home page sections positioning
- Updates, fixes and adds a bunch of actions for easier repo management

## ✨ 1.8.4 - Custom Error Pages [PR #257](https://github.com/Lissy93/dashy/pull/257)
- Creates a 404 Not Found page
- Routes any missing views to the 404 page

## ⚡️ 1.8.3 - Improved UX for Initial Load [PR #238](https://github.com/Lissy93/dashy/pull/238)
- Removes the old splash screen
- Adds placeholder in the HTML index, which will usually be visible on initial load
- Show progress bar on route switcher

## ✨ 1.8.2 - Serverless Functions for Netlify Instances [PR #235](https://github.com/Lissy93/dashy/pull/235)
- Previously when Dashy was deployed as a static site to Netlify, it was not possible to use several features, which required server-side code
- This PR adds serverless cloud functions to provide most of this functionality

## 🩹 1.8.1 - Additional Languages, Bug Fix, and more [PR #234](https://github.com/Lissy93/dashy/pull/234)
- Merges 5 additional languages
- Adds RickyCZ's dashboard to showcase
- Fixes #323, and improves status indicator tooltip
- Define constants for endpoints
- Updates management, translations and readme docs

## ⚡️ 1.7.7 - Improved Error Handling [PR #226](https://github.com/Lissy93/dashy/pull/226)
- Errors can be viewed via the UI (Config menu --> App Info)
- Service workers should be disabled by default
- Also renames actions to be easier to maintain
- Updates docs to include release schedule + merge strategy

## ✨ 1.7.6 - Adds Multi-Search Support with Bangs [PR #224](https://github.com/Lissy93/dashy/pull/224)
- Adds option for user to add custom search bangs, in order to specify search engine/ target app. Re: #206

## 🎨 1.7.5 - Improved Language Detection & UI [PR #223](https://github.com/Lissy93/dashy/pull/223)
- Makes the auto language detection algo smarter
- Improves responsiveness for the language selector form

## 🌐 1.7.4 - Adds Spanish Translations [PR #222](https://github.com/Lissy93/dashy/pull/222)
- Adds Spanish language file, contributed by @lu4t

## 👷 1.7.3 - CI with GH Actions [PR #212](https://github.com/Lissy93/dashy/pull/212)
- Adds a series of GH actions for repository maintenance and administration
- Auto-labels PR and issues, adds helpful info to PRs based on files changed
- Lints, tests, builds and deploys the app when PR submitted
- Checks app size, dependencies, security, accessibility etc when PR submitted
- Closes incomplete, stale or spammy issues and leaves a comment

## ✨ 1.7.2 - Item Sort Options [PR #203](https://github.com/Lissy93/dashy/pull/203)
- Adds option for user to specify `sortBy` to order items within a section
- Can sort by last clicked, most used, alphabetically and more
- And fixes UI of the item tooltip and, if specified, will show Provider in the tooltip
- Also improves error logging and console warning message

## 🐛 1.7.1 - Lots of Tiny Fixes and Improvements [PR #200](https://github.com/Lissy93/dashy/pull/201)
- Removes background in console art
- Updates auto environmental variables
- Icon image assets max height Force same Icon/Item Height #200
- Adds an action to close spammy issues
- Adds option to enable SRI integrity, plus refactos PWA into defaults
- Updates privacy and security docs
- Adds option for different favicon API for each app [FEATURE_REQUEST] Allow using different faviconApi for each items #196
- Fixes loading of local SVG icons #199

## 🍻 1.7.0 - Documentation Website [PR #190](https://github.com/Lissy93/dashy/pull/190)
- Builds a quick website to host the docs. No code changes, but prepares for V1.7 release

## ✨ 1.6.9 - Web Search Feature [PR #185](https://github.com/Lissy93/dashy/pull/185)
- Adds ability to search the web directly from Dashy by pressing enter on the search bar
- Adds configuration options, for setting default search engine, opening method and disabling
- Adds text under search bar, implements into minimal view also

## ⚡️ 1.6.8 - Improved Loading Experience [PR #183](https://github.com/Lissy93/dashy/pull/183)
- During app initialization, show the build progress and status message
- While requests are being made, show loader at top of screen
- Also adds some UI improvements to Workspace view

## ⚡️ 1.6.7 - Option for non-SSL status checks plus minor things [PR #182](https://github.com/Lissy93/dashy/pull/182)
- Adds an option for user to use status checks with non-HTTPS services, Re: #181
- Updates the .env template, plus the variables used in the server
- Uses the v-cloak to hide text before it's finished loading
- Fixed the parsing of the update-checker during build

## ⚡️ 1.6.6 - Improved Search & Shortcuts [PR #175](https://github.com/Lissy93/dashy/pull/175)
- Refactors the search algorithm to improve performance and code reusability
- Updates search to ignore case, special characters and minor-typos
- Adds the option for user to specify tags, which can be used for searching

## ✨ 1.6.5 - Adds support for Secure Authentication using Keycloak [PR #174](https://github.com/Lissy93/dashy/pull/174)
- Major restructure of auth config
- Implements keycloak support, adds docs and updates schema

## ✨ 1.6.4 - Adds functionality for Granular Auth Control [PR #171](https://github.com/Lissy93/dashy/pull/171)
- Enables sections to be visible for all users except for those specified
- Enables sections to be hidden from all users except for those specified
- Enables sections to be hidden from guests, but visible to all authenticated users

## ⚡️ 1.6.3 - Dependency and Build File Updates [PR #168](https://github.com/Lissy93/dashy/pull/168)
- Removes any dependencies which are not 100% essential
- Moves packages that are only used for building into devDependencies
- Updates dependencies to latest version
- Adds a .dockerignore, so that non-essential files are not included in the container
- Updates deployment config files for Netlify, Heroku and GH actions
- Made a brand new bug-report template, with input fields and validation!

## ✨ 1.6.2 - Support for Guest Access [PR #167](https://github.com/Lissy93/dashy/pull/167)
- Adds functionality for optional read-only guest access to dashboards with authentication
- Can be enabled by setting `appConfig.enableGuestAccess: true`

## 💄 1.6.1 - Adds new Theme [PR #166](https://github.com/Lissy93/dashy/issues/166)
- Adds Dashy theme, for use in the dev dashboard

## ✨ 1.5.9 - New Minimal/ Startpage View [PR #155](https://github.com/Lissy93/dashy/issues/155)
- Adds a new view, called minimal view, designed to be like a light-weight startpage
- Implemented all the required features (filtering, opening methods, icons, etc) into minimal view
- Adds `appConfig.startingView`  into schema, for specifying the initial default view to be loaded

## ✨ 1.5.8 - Multi-Tasking Support in Workspace View [PR #146](https://github.com/Lissy93/dashy/pull/146)
- Adds option to keep launched apps open in the background, to reduce friction when switching between websites, Re: #144
- This can be enabled by setting `appConfig.enableMultiTasking: true`
- Note that having many apps opened simultaneously, will have an impact on performance

## ✨ 1.5.7 - Adds Support for Material Design Icons [PR #141](https://github.com/Lissy93/dashy/pull/141)
- Enables user to use any icon from [materialdesignicons.com](https://dev.materialdesignicons.com/icons), Re: #139
- Also adds support for [simpleicons.org](https://simpleicons.org/)
- Assets only loaded when needed
- Adds docs for using MDI icons

## ⚡️ 1.5.6 - Refactor + Couple of small things [PR #135](https://github.com/Lissy93/dashy/pull/135)
- The main Dockerfile now uses yarn.lock instead of package-lock.json
- Adds a check to verify password is not empty in cloud backup screen
- Improves responsiveness of config modals for mobile devices
- Enables the user to use their own self-hosted Sentry instance
- Removes the View Config tab of the Config menu, as not needed
- Updates and fixes some typos in the readme

## 🌐 1.5.5 - Adds Missing Translations + Small UI Issues [PR #129](https://github.com/Lissy93/dashy/pull/129)
- Adds missing translations to several UI elements, Re: #126
- Fixes login translations not being picked up on page load, Re: #127
- Fixes small text overflow glitch in config icon, Re: #123
- Several small UI improvements: height of config editor, scrollbar on theme dropdown, page height, white-on-white on material theme, etc
- Adds an action to auto-assign reviewer based on ./.github/CODEOWNERS file

## 🐳 1.5.4 - Docker ARM Support [PR #122](https://github.com/Lissy93/dashy/pull/122)
- Adds a Dockerfile for `arm64v8` and `arm32v7`, to support Raspberry Pi and other modern ARM-based devices
- Sets up automated workflow to publish ARM containers to DockerHub after every new release
- Adds documentation for running Dashy on RPi/ ARM-based devices, Re: #117

## 🩹 1.5.3 - UI Quick Fix [PR #121](https://github.com/Lissy93/dashy/pull/121)
- Downgrades and pins vue-material-tabs to 0.1.5, to prevent breaking changes. Fixes #118 p1
- Sets auto-width for theme selector, so text doesn't wrap for long theme names. Fixes #119
- Uses flex layout for config menu, so note doesn't overlap menu on small screens. Fixes #118 p2

## 🌐 1.5.2 - Adds Dutch Translations [PR #120](https://github.com/Lissy93/dashy/pull/120)
- Dutch language support, contributed by @evroon

## 🩹 1.5.1 - UI Quick Fix [PR #116](https://github.com/Lissy93/dashy/pull/116)
- Uses min-max width parent layout, to prevent longer languages (e.g. French) text overflow. Fixes #115

## 🔒 1.5.0 - Improve Robustness of Auth [PR #113](https://github.com/Lissy93/dashy/pull/113)
- Use both username + password for generating token, so that a change in either will log the user out
- Prevent privilege escalation by disallowing a user from modifying their user type through the UI
- Improve the isAuthenticated check, by taking account of empty users array 

## ✨ 1.4.8 - Optional Crash Reports [PR #112](https://github.com/Lissy93/dashy/pull/112)
- Adds an optional, off by default method of getting crash reports
- This can be enabled in `appConfig.enableErrorReporting`, and will not be used at all unless explicitly activated by user
- This is needed for when a user raises a bug which is hard to fix
- Also improves robustness of config accumulator, don't throw error when config is missing
- Adds Privacy & Security docs

## ♻️ 1.4.7 - Refactor [PR #110](https://github.com/Lissy93/dashy/pull/110)
- Moves cloud sync dialog into the config menu, and removes icon on homepage
- Fixes typo in Default theme name, Re #106
- Spell checks readme
- Updates the contributor CI action, that generates list of contributors + sponsors

## 📝 1.4.6 - Documentation Updates [PR #108](https://github.com/Lissy93/dashy/pull/108)
- Breaks many of the longer files into several more digestible articles
- Writes repo pages including, Security, Code of Conduct, Legal, Updates license
- Makes an automatically generated Credits page
- Adds a contributing page, with several ways that users can help out
- Implements this changelog, as requested in #87

## 🌐 1.4.5 - Adds German Translations [PR #107](https://github.com/Lissy93/dashy/pull/107)
- German language support, contributed by @Niklashere

## ✨ 1.4.4 - Adds Support for Logo Image [PR #105](https://github.com/Lissy93/dashy/pull/105)
- Adds option in config file for user to specify path to an image
- If found, will display said image in the header

## ✨ 1.4.3 - Auto-Checks for Updates [PR #101](https://github.com/Lissy93/dashy/pull/101) and [PR #102](https://github.com/Lissy93/dashy/pull/102)
- Write a script to compare current version with git master version
- Periodically checks for updates, and displays message to user
- Enables user to disable update-checks in the config file
- Checks not using vulnerable version on project-build

## ✨ 1.4.2 - Adds Multi-Language Support [PR #99](https://github.com/Lissy93/dashy/pull/99)
- Implements vue-i18n, sets object globally
- Extracts all text to a single JSON file
- Auto-detects users language, and applies, if availible
- Builds a form to let user manually select their language
- Lets users language be saved and read from local storage, or config file

## ✨ 1.4.1 - Adds Support for Custom Key Bindings [PR #94](https://github.com/Lissy93/dashy/pull/94)
- Adds new attribute under item for saving numeric key binding
- Listens for keypress, and launches corresponding item, if found

## ✨ 1.4.0 - Builds a Custom Theme Configurator
- Adds property to save custom theme variables
- Builds UI form, with color pickers, a pallette and popup
- Integrates the saving colors, and applying saved colors functionality

## 🔨 1.3.9 - Enable Custom Styesheet in Docker [PR #92](https://github.com/Lissy93/dashy/pull/92)
- Enables the user to pass a custom stylesheet in with Docker
- Adds support for 1-Click deployment to Render.com

## 🌟 1.3.8 - Showcase [#91](https://github.com/Lissy93/dashy/pull/91)
- Adds @Shadowking001's screenshot to showcase

## 🌟 1.3.7 - Showcase [PR #84](https://github.com/Lissy93/dashy/pull/84)
- Adds @dtctek's screenshot to showcase

## ✨ 1.3.6 - Enables User to Hide Unwanted Components [PR #78](https://github.com/Lissy93/dashy/pull/78)
- Adds several additional options to the config, allowing the user to hide structural components that they don't need
- Including hideHeading, hideNav, hideSearch, hideSettings, hideFooter, hideSplashScreen

## ✨ 1.3.5 - Adds Support for Emoji Icons [PR #76](https://github.com/Lissy93/dashy/pull/76)
- Enables user to use emojis for item and section icons
- Adds a handler to convert Unicode, or Shortcode into an Emoji

## 🌟 1.3.4 - Showcase Addition [PR #75](https://github.com/Lissy93/dashy/pull/75)
- Adds @cerealconyogurt's screenshot to the showcase

## 💄 1.3.3 - UI Improvements [PR #73](https://github.com/Lissy93/dashy/pull/73)
- New style of Large item
- 2 new color themes
- Added CSS variables for search label and footer background
- Improves process for auto-checking if font-awesome is needed
- Silences non-critical warnings in production build
- Adds new optional font-face for cyber punk
- Shortens readme, and adds contribute links to showcase

## ⚡️ 1.3.0 - Custom Headers for Status Check [PR #72](https://github.com/Lissy93/dashy/pull/72)
- Enables user to pass custom headers to the status check endpoint
- Enables user to use a different URL for the status check request

## 🌟 1.2.9 - Creates a Showcase Page [PR #68](https://github.com/Lissy93/dashy/pull/68)
- Adds a page in the docs for users to share their screenshots of their dashboard

## ✨ 1.2.8 - Adds Remember-Me Functionality into the Login Form [PR #66](https://github.com/Lissy93/dashy/pull/66)
- Adds a dropdown menu in the login form with various time intervals available
- Adds appropriate expiry into session storage, in order to keep user logged in for their desired time interval

## ✨ 1.2.7 - Implements a Right-Click Context Menu [#62](https://github.com/Lissy93/dashy/pull/62)
- Built a context menu, showing all item opening methods, on right-click
- Made a clickOutside directive, in order to close menu when user clicks away
- Adds launching functionality, user can click to launch

## ⚡️ 1.2.6 - Make Font Assets Local [PR #60](https://github.com/Lissy93/dashy/pull/60)
- Downloaded font files to assets
- Removed all calls to font CDN, replaced with local calls

## 🐛 1.2.5 - Small Fixes, and Efficiency Improvements [PR #57](https://github.com/Lissy93/dashy/pull/57)
- Adds correct license
- Improves service workers, and adds serviceWorkerStatus local storage item
- Adds missing statusCheck and statusCheckInterval docs into Configuring.md
- Adds an About App page, containing info needed to raise a bug report
- Adds TDLR license into main readme
- Introduces app versioning
- Adds safeguards into ConfigAccumalaror, to prevent error being thrown
- Updates PR template
- Improved Webpack build experience, with progress bar and completion notification
- Adds new and improved icons for layout options
- Make the Page Title into a home page link
- Adds missing favicon, fixes #55
- Adds assets to PWA manifest.json
- Documents app commands in readme
- Enable passing website as URL param to the workspace
- Modified items, so that title text doesn't get shortened, 

## ✨ 1.2.4 - Adds Support for Continuous Status Checking [#52](https://github.com/Lissy93/dashy/pull/52)
- Enables user to re-call the status check at a specified interval
- Processes interval in ms, and updates the traffic light when required

## 🐛 1.2.3 - Bug Fix [PR #49](https://github.com/Lissy93/dashy/pull/49)
- Removes duplicate Docker env var, fixes #48

## ✨ 1.2.2 - Better Favicon Support
- Enables user to force direct/ local favicon fetching
- Adds support for additional favicon API, returning high-res app icons
- Adds support for generative icons

## 🐛 1.2.1 - Bugfix [#44](https://github.com/Lissy93/dashy/pull/44)
- Fixes footer positioning on mobile, makes sticky, fixes #42

## ✨ 1.2.0 - Adds Writing Config to Disk from UI Functionality [PR #43](https://github.com/Lissy93/dashy/pull/43)
- Creates a new server endpoint for handling the backing up of a the file
- Adds backup existing file functionality
- Adds writing new file functionality
- Does error checking, testing and adds some security parameters
- Adds a radio button in the UI, so user chan choose save method
- Process config within the UI, convert to YAML, and write changes to disk

## 🐛 1.1.8 - Bugfix [#40](https://github.com/Lissy93/dashy/pull/40)
- Status check tooltip was not visible in Material themes, raised in issue #39

## ✨ 1.1.7 - Adds Workspace View [PR #38](https://github.com/Lissy93/dashy/pull/38)
- Adds a new route, for the workspace view
- Builds the sidebar, which displays the users apps
- Loads the app into the workspace's main iframe when clicked
- Adds some collapsing functionality, better styles, subtle animations and theme support

## ✨ 1.1.6 - Implements Status Indicators, and Monitoring Functionality [PR #34](https://github.com/Lissy93/dashy/pull/34)
- Wrote a Node endpoint for pinging the users desired services
- Added status checking functionality in frontend
- Build small traffic-light component to display status of users services
- Adds animations, and handles errors
- Writes docs, and tests code

## ✨ 1.1.5 - Adds Authentication / Login Functionality [PR #32](https://github.com/Lissy93/dashy/pull/32)
- Enables the user to protect their dashboard behind a login screen
- Creates a Authentication handler to manage the hashing of passwords, and generation of a token
- Build a quick login form, where user can input username and password
- Adds a log out button

## 💄 1.1.4 - Support for Custom HTML Footer [PR #30](https://github.com/Lissy93/dashy/pull/30)
- Enables user to insert structure for the footer defined as HTML

## 🚀 1.1.3 - Adds Support for 1-Click Cloud Deployments [PR #29](https://github.com/Lissy93/dashy/pull/29)
- Support for 1-Click Deploy to Netlify
- Support for 1-Click Deploy to Heroku

## 🔧 1.1.2 - Docker Efficiency Improvements [PR #26](https://github.com/Lissy93/dashy/pull/26)
- Writes a Node health check script, and implements into the Docker container
- Changes default port in docker-compose, as 8080 is commonly used by other apps
- Adds the 1-Click deploy with PWD into the readme
- Updates dependencies
- Adds a getting started guide to the docs
- Adds splash screen for first load
- Deleted unused assets
- Makes linter run as a pre-commit hook
- Fixes lint errors in server.js and validate-config.js

## 🐛 1.1.1 - Bug Fixes [PR #20](https://github.com/Lissy93/dashy/pull/20) + [PR #21](https://github.com/Lissy93/dashy/pull/21)
- Adds issue template
- Bug fixes
    - Improves github PR and issue templates
    - Shortens readme file
    - Adds documentation in the docs folder
    - Fixes Layout tab not showing in portrait #19 
    - Improves mobile performance for both the settings, config and backup pop-ups
    - Fixes issue where theme not applied on load when the settings are hidden
    - Adds minimum dimensions to modalsShortens readme file
    - Adds documentation in the docs folder
    - Adds minimum dimensions to modals

## 🚑️ 1.1.0 - Hotfix [#18](https://github.com/Lissy93/dashy/pull/18)
- Implementing the JSON validator had actually broken the entire JSON editor
- Fixed it by remove explicit use of Ajv, and using a derivative instead

## 📝 1.0.5 - Documentation [PR #16](https://github.com/Lissy93/dashy/pull/16)
- Previously there was very little documentation, this release fixed that
- Wrote specific docs for:
    - Getting Started
    - Configuring
    - Backup & Restore
    - Theming
    - Developing

## ✨ 1.0.0 - Implements Config Validation [PR #13](https://github.com/Lissy93/dashy/pull/13)
- Write a JSON schema for the conf.yml file
- Wrote a validation script to compare users config against schema
- Adds a formatter to print helpful messages about what needs fixing
- Implements validation process into build script
- Implements validation process into UI config configurator's validation

## 🔧 0.9.5 - Brand New Docker Container [PR #12](https://github.com/Lissy93/dashy/pull/12)
- With help from several users, a new container based on Alpine is released
- A sample Docker Compose script is also written, and docs are updated
- A 1-Click button for deploying to Play-with-Docker is added to the Readme

## ✨ 0.9.0 - Adds Hide Settings Functionality [PR #11](https://github.com/Lissy93/dashy/pull/11)
- Enables user to hide settings from UI
- Users preference is saved in local storage
- User can hide other structural elements of the UI from the config

## 💄 0.8.5 - Adds new Built-In Themes [PR #9](https://github.com/Lissy93/dashy/pull/9)
- Adds Minimal-Dark and Minimal-Light theme
- Adds Material-Dark and Material-Light theme
- Adds additional theme docs
- Adds option for sections to have items too

## ✨ 0.8.0 - Implements Custom CSS Editor [PR: #8](https://github.com/Lissy93/dashy/pull/8)
- Adds a page in the config menu
- Adds syntax highlighting, CSS validation and sanitization
- Saves users CSS, and applies styles on page load

## ✨ 0.7.5 - Adds Cloud Backup and Restore Feature [PR #6](https://github.com/Lissy93/dashy/pull/6)
- Creates a form for entering backup ID and decryption password
- Puts form in modal, and adds button to launch form, with custom icon
- Implemented the cryptography stuff for end-to-end data encryption
- Wrote and tested the backend, and deployed as a serverless function on CF workers
- On the frontend, users input is encrypted, and passed to backend cloud function
- Response from the backend is handles appropriately, and message displayed to the user
- Implements the restoring from server functionality, with data integrity checks

## ✨ 0.7.0 - Support for Custom Nav Links [PR #4](https://github.com/Lissy93/dashy/pull/4)
- User can add custom nav bar links from the Config Settings menu
- Better UI styling to the config menu
- New icons inside buttons

## ✨ 0.6.5 - UI Config Editor [PR #3](https://github.com/Lissy93/dashy/pull/3)
Adds the ability for the user to edit their configuration directly from the UI
- Edit all section and item data using a rich JSON editor
- Download/ backup conf.yml directly from the UI
- Edit site meta data: title, description, footer, etc
- Reset all locally stored data to the initial state
- Also includes a new toast component, for subtle notifications

## ✨ 0.6.0 - Navbar, Footer and Background Image
- Adds option for a custom full-size background image
- Made footer customizable
- Fixes error being thrown when navbar links are empty

## ⚡️ 0.5.5 - Improved Theming
- Makes more specific color variables, which inherit base vars
- Makes it possible for users to write their own theme
- Fix some color edge cases
- Adds docs for theming 

## ✨ 0.5.0 - Theme Support
- Converts all SCSS variables to CSS variables
- Implements theme switching functionality
- Adds a dropdown menu, enabling user to select theme
- Adds an initial theme option to `appConfig.theme`
- Saves selected theme to local storage
- Wrote a ton of color themes

## ✨ 0.4.5 - Keyboard Navigation
- Implements arrow key navigation

## ✨ 0.4.0 - Font Awesome Support
- Adds support for Font-Awesome icons
- Auto-loads font-awesome only when needed
- Adds support for SVG icons

## ✨ 0.3.5 - Opening Method
- Shows opening method on hover
- Opening method can be specified in config, as `item[n].target`

## 🔨 0.3.0 - Docker
- Writes a Dockerfile

## 🎨 0.2.5 - Code Quality, Docs and UI
- Huge code quality overhaul, now uses AirBnB style ESLint
- Adds in-code docs, removes unneeded code, moves reusable helpers into utils dir
- Adds a readme, records a demo gif and adds some basic deployment docs
- Removes dependencies which are not 100% necessary

## ✨ 0.2.0 - Collapsible Sections
- Implements collapsing functionality, for less used or very long sections
- Sections can read default state from `section[n].collapsed` within config
- After change, state of each section is stored in local storage

## ⚡️ 0.1.5 - Search and Navigation
- Improves instant search functionality
- Implements keyboard navigation for selecting items
- Launch selected item with enter, or Ctrl + Enter to open in new tab

## 🎉 0.1.0 - Init
Project started. Forked from [Lissy93/Dash](https://github.com/Lissy93/dash)<|MERGE_RESOLUTION|>--- conflicted
+++ resolved
@@ -1,6 +1,5 @@
 # Changelog
 
-<<<<<<< HEAD
 ## 🐛 2.0.6 Fixes user requested issues [PR #557](https://github.com/Lissy93/dashy/pull/557)
 - Allows middle click open new tab, Re: #492
 - Implements Max redirects for status checks, Re: #494
@@ -14,22 +13,19 @@
 - Adds typecheck on edit item tags, Re: #575
 - Fixes item size in config not honored, Re: #576
 
-## ✨ 2.0.4 - Dynamic Config Loading [PR #528](https://github.com/Lissy93/dashy/pull/528)
-=======
-## 2.0.5 - Bug Fixes and a few New Features
-
-### Partially revert 2.0.4, fixing several issues caused by `conf.yml` not being loaded at startup.
+## ✨ 2.0.5 - Bug Fixes and a few New Features
+
+#### Partially revert 2.0.4, fixing several issues caused by `conf.yml` not being loaded at startup.
 This change requires a rebuild of the application when several options under `appConfig` are changed.
 Fixes #544 #555
 
-### Several other changes since 2.0.4, including:
+#### Several other changes since 2.0.4, including:
 The `Add New Section` button on the UI editor now displays if no sections are present. #536
 When using SSL, the server can now redirect from HTTP to HTTPS. This is enabled by default when using SSL. #538
 Section context menus are now accessible on mobile, and will no longer clip off the screen. #541
 Italian translations have been added. #556
 
-## :sparkles: 2.0.4 - Dynamic Config Loading [PR #528](https://github.com/Lissy93/dashy/pull/528)
->>>>>>> b51935f0
+## ✨ 2.0.4 - Dynamic Config Loading [PR #528](https://github.com/Lissy93/dashy/pull/528)
 - `conf.yml` is now loaded dynamically and the app now only needs a browser refresh on config change, not a full rebuild!
 
 ## 🐛 2.0.3 - Bug Fixes [PR #488](https://github.com/Lissy93/dashy/pull/488)
