
/* Fonts used by the default theme, and bundled within the app */
@font-face {
  font-family: 'Inconsolata';
  src: url('./assets/fonts/Inconsolata-Light.ttf');
}

@font-face {
  font-family: 'Raleway';
  src: url('./assets/fonts/Raleway-Variable.ttf');
}

@font-face {
  font-family: 'PTMono';
  src: url('./assets/fonts/PTMono-Regular.ttf');
}

html {
  --font-body: 'Raleway', 'Trebuchet MS', sans-serif;
  --font-headings: 'Inconsolata', 'Georgia', sans-serif;
  --font-monospace: 'PTMono', 'Courier New', monospace;

  font-size: 1rem;
  font-weight: normal;
  text-decoration: none;
	background: transparent;
  vertical-align: baseline;

  /* Default app font face */
  body, div, p, a, span, label, input, button, .text {
    font-family: var(--font-body);
  }

  /* Headings font face */
  h1, h2, h3, h4, h5, .heading {
    font-family:  var(--font-headings);
  }

  /* Monospace, for code and raw data output */
  code, pre, pre *, .jsoneditor *, .mono * {
    font-family: var(--font-monospace);
    font-weight: normal;
  }
}

<<<<<<< HEAD
/* Optional fonts for specific themes */
/* These fonts are loaded from ./public and therefore not bundled within the apps source */
@font-face { // Used by Dracula. Credit to Matt McInerney
  font-family: 'Allerta Stencil';
  src: url('/fonts/AllertaStencil-Regular.ttf');
}
@font-face { // Used by body text in Matrix and Hacker themes. Credit to the late Vernon Adams, RIP
  font-family: 'Cutive Mono';
  src: url('/fonts/CutiveMono-Regular.ttf');
}
@font-face { // Heading text in Material and Material Dark. Credit to Vernon Adams
  font-family: 'Francois One';
  src: url('/fonts/FrancoisOne-Regular.ttf');
}
@font-face { // Heading text in Colorful theme. Credit to Cyreal
  font-family: 'Podkova';
  src: url('/fonts/Podkova-Medium.ttf');
}
@font-face { // Standard body text in material original. Credit to Christian Robertson
  font-family: 'Roboto';
  src: url('/fonts/Roboto-Light.ttf');
}
@font-face { // Heading text in Jam, Bee and Tiger themes. Credit to Haley Fiege
  font-family: 'Sniglet';
  src: url('/fonts/Sniglet-Regular.ttf');
}
@font-face { // Used by heading text in Matrix and Hacker themes. Credit to Peter Hull
  font-family: 'VT323';
  src: url('/fonts/VT323-Regular.ttf');
}

=======
/* Fonts used for external themes */
/* Material Design Themes */
@import url('https://fonts.googleapis.com/css2?family=Francois+One&family=Roboto:wght@300&display=swap');

/* Matrix, Hacker, Nerd Themes */
@import url('https://fonts.googleapis.com/css2?family=Cutive+Mono&family=VT323&display=swap');

/* Colourful */
@import url('https://fonts.googleapis.com/css2?family=Podkova:wght@500&display=swap');

/* Dracula */
@import url('https://fonts.googleapis.com/css2?family=Allerta+Stencil&display=swap');

/* Jam */
@import url('https://fonts.googleapis.com/css2?family=Sniglet&display=swap');

/* Cyber Punk */
@import url('https://fonts.googleapis.com/css2?family=Audiowide&display=swap');
>>>>>>> 702b69db
<|MERGE_RESOLUTION|>--- conflicted
+++ resolved
@@ -1,97 +1,80 @@
-
-/* Fonts used by the default theme, and bundled within the app */
-@font-face {
-  font-family: 'Inconsolata';
-  src: url('./assets/fonts/Inconsolata-Light.ttf');
-}
-
-@font-face {
-  font-family: 'Raleway';
-  src: url('./assets/fonts/Raleway-Variable.ttf');
-}
-
-@font-face {
-  font-family: 'PTMono';
-  src: url('./assets/fonts/PTMono-Regular.ttf');
-}
-
-html {
-  --font-body: 'Raleway', 'Trebuchet MS', sans-serif;
-  --font-headings: 'Inconsolata', 'Georgia', sans-serif;
-  --font-monospace: 'PTMono', 'Courier New', monospace;
-
-  font-size: 1rem;
-  font-weight: normal;
-  text-decoration: none;
-	background: transparent;
-  vertical-align: baseline;
-
-  /* Default app font face */
-  body, div, p, a, span, label, input, button, .text {
-    font-family: var(--font-body);
-  }
-
-  /* Headings font face */
-  h1, h2, h3, h4, h5, .heading {
-    font-family:  var(--font-headings);
-  }
-
-  /* Monospace, for code and raw data output */
-  code, pre, pre *, .jsoneditor *, .mono * {
-    font-family: var(--font-monospace);
-    font-weight: normal;
-  }
-}
-
-<<<<<<< HEAD
-/* Optional fonts for specific themes */
-/* These fonts are loaded from ./public and therefore not bundled within the apps source */
-@font-face { // Used by Dracula. Credit to Matt McInerney
-  font-family: 'Allerta Stencil';
-  src: url('/fonts/AllertaStencil-Regular.ttf');
-}
-@font-face { // Used by body text in Matrix and Hacker themes. Credit to the late Vernon Adams, RIP
-  font-family: 'Cutive Mono';
-  src: url('/fonts/CutiveMono-Regular.ttf');
-}
-@font-face { // Heading text in Material and Material Dark. Credit to Vernon Adams
-  font-family: 'Francois One';
-  src: url('/fonts/FrancoisOne-Regular.ttf');
-}
-@font-face { // Heading text in Colorful theme. Credit to Cyreal
-  font-family: 'Podkova';
-  src: url('/fonts/Podkova-Medium.ttf');
-}
-@font-face { // Standard body text in material original. Credit to Christian Robertson
-  font-family: 'Roboto';
-  src: url('/fonts/Roboto-Light.ttf');
-}
-@font-face { // Heading text in Jam, Bee and Tiger themes. Credit to Haley Fiege
-  font-family: 'Sniglet';
-  src: url('/fonts/Sniglet-Regular.ttf');
-}
-@font-face { // Used by heading text in Matrix and Hacker themes. Credit to Peter Hull
-  font-family: 'VT323';
-  src: url('/fonts/VT323-Regular.ttf');
-}
-
-=======
-/* Fonts used for external themes */
-/* Material Design Themes */
-@import url('https://fonts.googleapis.com/css2?family=Francois+One&family=Roboto:wght@300&display=swap');
-
-/* Matrix, Hacker, Nerd Themes */
-@import url('https://fonts.googleapis.com/css2?family=Cutive+Mono&family=VT323&display=swap');
-
-/* Colourful */
-@import url('https://fonts.googleapis.com/css2?family=Podkova:wght@500&display=swap');
-
-/* Dracula */
-@import url('https://fonts.googleapis.com/css2?family=Allerta+Stencil&display=swap');
-
-/* Jam */
-@import url('https://fonts.googleapis.com/css2?family=Sniglet&display=swap');
-
-/* Cyber Punk */
-@import url('https://fonts.googleapis.com/css2?family=Audiowide&display=swap');
->>>>>>> 702b69db
+
+/* Fonts used by the default theme, and bundled within the app */
+@font-face {
+  font-family: 'Inconsolata';
+  src: url('./assets/fonts/Inconsolata-Light.ttf');
+}
+
+@font-face {
+  font-family: 'Raleway';
+  src: url('./assets/fonts/Raleway-Variable.ttf');
+}
+
+@font-face {
+  font-family: 'PTMono';
+  src: url('./assets/fonts/PTMono-Regular.ttf');
+}
+
+html {
+  --font-body: 'Raleway', 'Trebuchet MS', sans-serif;
+  --font-headings: 'Inconsolata', 'Georgia', sans-serif;
+  --font-monospace: 'PTMono', 'Courier New', monospace;
+
+  font-size: 1rem;
+  font-weight: normal;
+  text-decoration: none;
+	background: transparent;
+  vertical-align: baseline;
+
+  /* Default app font face */
+  body, div, p, a, span, label, input, button, .text {
+    font-family: var(--font-body);
+  }
+
+  /* Headings font face */
+  h1, h2, h3, h4, h5, .heading {
+    font-family:  var(--font-headings);
+  }
+
+  /* Monospace, for code and raw data output */
+  code, pre, pre *, .jsoneditor *, .mono * {
+    font-family: var(--font-monospace);
+    font-weight: normal;
+  }
+}
+/* Optional fonts for specific themes */
+/* These fonts are loaded from ./public and therefore not bundled within the apps source */
+@font-face { // Used by Dracula. Credit to Matt McInerney
+  font-family: 'Allerta Stencil';
+  src: url('/fonts/AllertaStencil-Regular.ttf');
+}
+@font-face { // Used by body text in Matrix and Hacker themes. Credit to the late Vernon Adams, RIP
+  font-family: 'Cutive Mono';
+  src: url('/fonts/CutiveMono-Regular.ttf');
+}
+@font-face { // Heading text in Material and Material Dark. Credit to Vernon Adams
+  font-family: 'Francois One';
+  src: url('/fonts/FrancoisOne-Regular.ttf');
+}
+@font-face { // Heading text in Colorful theme. Credit to Cyreal
+  font-family: 'Podkova';
+  src: url('/fonts/Podkova-Medium.ttf');
+}
+@font-face { // Standard body text in material original. Credit to Christian Robertson
+  font-family: 'Roboto';
+  src: url('/fonts/Roboto-Light.ttf');
+}
+@font-face { // Heading text in Jam, Bee and Tiger themes. Credit to Haley Fiege
+  font-family: 'Sniglet';
+  src: url('/fonts/Sniglet-Regular.ttf');
+}
+@font-face { // Used by heading text in Matrix and Hacker themes. Credit to Peter Hull
+  font-family: 'VT323';
+  src: url('/fonts/VT323-Regular.ttf');
+}
+
+@font-face { // Used by cyberpunk theme. Credit to Astigmatic
+  font-family: 'Audiowide';
+  src: url('/fonts/Audiowide-Regular.ttf');
+}
+