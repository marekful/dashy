<template>
  <form @submit.prevent="searchSubmitted" :class="minimalSearch ? 'minimal' : 'normal'">
    <label for="filter-tiles">{{ $t('search.search-label') }}</label>
    <div class="search-wrap">
      <input
        id="filter-tiles"
        v-model="input"
        ref="filter"
        :placeholder="$t('search.search-placeholder')"
        v-on:input="userIsTypingSomething"
        @keydown.esc="clearFilterInput" />
        <p v-if="(!searchPrefs.disableWebSearch) && input.length > 0" class="web-search-note">
          {{ $t('search.enter-to-search-web') }}
        </p>
      </div>
      <i v-if="input.length > 0"
        class="clear-search"
        :title="$t('search.clear-search-tooltip')"
        @click="clearFilterInput">x</i>
  </form>
</template>

<script>
import router from '@/router';
import ArrowKeyNavigation from '@/utils/ArrowKeyNavigation';
import ErrorHandler from '@/utils/ErrorHandler';
import { getCustomKeyShortcuts } from '@/utils/ConfigHelpers';
import { getSearchEngineFromBang, findUrlForSearchEngine, stripBangs } from '@/utils/Search';
import {
  searchEngineUrls,
  defaultSearchEngine,
  defaultSearchOpeningMethod,
  searchBangs as defaultSearchBangs,
} from '@/utils/defaults';

export default {
  name: 'FilterTile',
<<<<<<< HEAD
=======
  inject: ['config'],
  props: {
    active: Boolean,
    minimalSearch: Boolean, // If true, then keep it simple
  },
>>>>>>> 1f80d998
  data() {
    return {
      input: '', // Users current search term
      akn: new ArrowKeyNavigation(), // Class that manages arrow key naviagtion
      getCustomKeyShortcuts,
    };
  },
  computed: {
    active() {
      return !this.$store.state.modalOpen;
    },
    searchPrefs() {
      return this.$store.getters.webSearch || {};
    },
  },
  mounted() {
    window.addEventListener('keydown', this.handleKeyPress);
  },
  beforeDestroy() {
    window.removeEventListener('keydown', this.handleKeyPress);
  },
  methods: {
    /* Call correct function dependending on which key is pressed */
    handleKeyPress(event) {
      const currentElem = document.activeElement.id;
      const { key, keyCode } = event;
      const notAlreadySearching = currentElem !== 'filter-tiles';
      // If a modal is open, then do nothing
      if (!this.active) return;
      if (/^[/:!a-zA-Z]$/.test(key) && notAlreadySearching) {
        // Letter or bang key pressed - start searching
        if (this.$refs.filter) this.$refs.filter.focus();
        this.userIsTypingSomething();
      } else if (/^[0-9]$/.test(key)) {
        // Number key pressed, check if user has a custom binding
        this.handleHotKey(key);
      } else if (keyCode >= 37 && keyCode <= 40) {
      // Arrow key pressed - start navigation
        this.akn.arrowNavigation(keyCode);
      } else if (keyCode === 27) {
      // Esc key pressed - reset form
        this.clearFilterInput();
      }
    },
    /* Emmits users's search term up to parent */
    userIsTypingSomething() {
      this.$emit('user-is-searchin', this.input);
    },
    /* Resets everything to initial state, when user is finished */
    clearFilterInput() {
      this.input = ''; // Clear input model
      this.userIsTypingSomething(); // Emmit new empty value
      document.activeElement.blur(); // Remove focus
      this.akn.resetIndex(); // Reset current element index
    },
    /* If configured, launch specific app when hotkey pressed */
    handleHotKey(key) {
      const usersHotKeys = this.getCustomKeyShortcuts();
      usersHotKeys.forEach((hotkey) => {
        if (hotkey.hotkey === parseInt(key, 10)) {
          if (hotkey.url) window.open(hotkey.url, '_blank');
        }
      });
    },
    /* Launch search results, with users desired opening method */
    launchWebSearch(url, method) {
      switch (method) {
        case 'newtab':
          window.open(url, '_blank');
          break;
        case 'sametab':
          window.open(url, '_self');
          break;
        case 'workspace':
          router.push({ name: 'workspace', query: { url } });
          break;
        default:
          ErrorHandler(`Unknown opening method: ${method}`);
          window.open(url, '_blank');
      }
    },

    /* Launch web search, to correct search engine, passing in users query */
    searchSubmitted() {
      // Get search preferences from appConfig
      const { searchPrefs } = this;
      if (!searchPrefs.disableWebSearch) { // Only proceed if user hasn't disabled web search
        const bangList = { ...defaultSearchBangs, ...(searchPrefs.searchBangs || {}) };
        const openingMethod = searchPrefs.openingMethod || defaultSearchOpeningMethod;
        const searchBang = getSearchEngineFromBang(this.input, bangList);
        const searchEngine = searchPrefs.searchEngine || defaultSearchEngine;
        // Use either search bang, or preffered search engine
        const desiredSearchEngine = searchBang || searchEngine;
        const isCustomSearch = (searchPrefs.searchEngine === 'custom' && searchPrefs.customSearchEngine);
        let searchUrl = isCustomSearch
          ? searchPrefs.customSearchEngine
          : findUrlForSearchEngine(desiredSearchEngine, searchEngineUrls);
        if (searchUrl) { // Append search query to URL, and launch
          searchUrl += encodeURIComponent(stripBangs(this.input, bangList));
          this.launchWebSearch(searchUrl, openingMethod);
          this.clearFilterInput();
        }
      }
    },
  },
};
</script>

<style scoped lang="scss">

@import '@/styles/media-queries.scss';

  form.normal {
    display: flex;
    align-items: center;
    border-radius: 0 0 var(--curve-factor-navbar) 0;
    padding: 0 0.2rem 0.2rem 0;
    background: var(--search-container-background);
    .search-wrap {
      display: flex;
      flex-direction: column;
      width: 100%;
      p.web-search-note {
        margin: 0 0.5rem;
        font-size: 0.8rem;
        color: var(--minimal-view-search-color);
        opacity: var(--dimming-factor);
      }
    }
    label {
        display: inline;
        color: var(--search-label-color);
        margin: 0.5rem;
        display: inline;
    }
    input {
      display: inline-block;
      width: 200px;
      height: 1rem;
      padding: 0.5rem;
      margin: 0.5rem;
      outline: none;
      border: none;
      border-radius: var(--curve-factor);
      background: var(--search-field-background);
      color: var(--settings-text-color);
      border: 1px solid var(--outline-color);
      &:focus {
        border-color: var(--settings-text-color);
        opacity: var(--dimming-factor);
      }
    }
    .clear-search {
      color: var(--settings-text-color);
      padding: 0 0.3rem 0.1rem 0.3rem;
      font-style: normal;
      font-size: 1rem;
      opacity: var(--dimming-factor);
      border-radius: 50px;
      cursor: pointer;
      right: 0.5rem;
      top: 1rem;
      border: 1px solid var(--settings-text-color);
      margin: 0.25rem;
      &:hover {
        opacity: 1;
        background: var(--background-darker);
      }
    }
  }

  @include tablet {
    form.normal {
      display: block;
      text-align: center;
    }
  }
  @include phone {
    form.nomral {
      flex: 1;
      border-radius: 0;
      text-align: center;
      padding: 0.25rem 0;
      display: block;
    }
  }

  form.minimal {
    display: flex;
    align-items: center;
    label { display: none; }
    .search-wrap {
      display: flex;
      flex-direction: column;
      align-items: center;
      width: 100%;
      p.web-search-note {
        margin: 0;
        color: var(--minimal-view-search-color);
        opacity: var(--dimming-factor);
      }
    }
    input {
      display: inline-block;
      width: 80%;
      max-width: 400px;
      font-size: 1.2rem;
      padding: 0.5rem 1rem;
      margin: 1rem auto;
      outline: none;
      border: 1px solid var(--outline-color);
      border-radius: var(--curve-factor);
      background: var(--minimal-view-search-background);
      color: var(--minimal-view-search-color);
      &:focus {
        border-color: var(--minimal-view-search-color);
        opacity: var(--dimming-factor);
      }
    }
    .clear-search {
      color: var(--minimal-view-search-color);
      padding: 0.15rem 0.5rem 0.2rem 0.5rem;
      font-style: normal;
      font-size: 1rem;
      opacity: var(--dimming-factor);
      border-radius: 50px;
      cursor: pointer;
      right: 0.5rem;
      top: 1rem;
      border: 1px solid var(--minimal-view-search-color);
      margin: 0.5rem;
      &:hover {
        opacity: 1;
        color: var(--minimal-view-search-background);
        background: var(--minimal-view-search-color);
      }
    }
  }
</style><|MERGE_RESOLUTION|>--- conflicted
+++ resolved
@@ -35,14 +35,9 @@
 
 export default {
   name: 'FilterTile',
-<<<<<<< HEAD
-=======
-  inject: ['config'],
   props: {
-    active: Boolean,
     minimalSearch: Boolean, // If true, then keep it simple
   },
->>>>>>> 1f80d998
   data() {
     return {
       input: '', // Users current search term
