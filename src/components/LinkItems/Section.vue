<template>
   <Collapsable
    :title="title"
    :icon="icon"
    :uniqueKey="groupId"
    :collapsed="displayData.collapsed"
    :cols="displayData.cols"
    :rows="displayData.rows"
    :color="displayData.color"
    :customStyles="displayData.customStyles"
    :cutToHeight="displayData.cutToHeight"
    @openEditSection="openEditSection"
    @openContextMenu="openContextMenu"
  >
    <!-- If no items, show message -->
    <div v-if="isEmpty" class="no-items">
      {{ $t('home.no-items-section') }}
    </div>
    <!-- Item Container -->
    <div v-if="hasItems"
      :class="`there-are-items ${isGridLayout? 'item-group-grid': ''} inner-size-${itemSize}`"
      :style="gridStyle" :id="`section-${groupId}`"
    > <!-- Show for each item -->
<<<<<<< HEAD
      <template v-for="(item) in sortedItems">
        <div v-if="item.subItems" :key="item.id" class="sub-items-group">
          <template v-for="(subItem, subIndex) in item.subItems">
            <SubItem
              :key="subIndex"
              :id="`${item.id}-sub-${subIndex}`"
              :url="subItem.url"
              :icon="subItem.icon"
              :title="subItem.title"
            />
          </template>
        </div>
        <Item
          v-else
          :id="item.id"
          :key="item.id"
          :url="item.url"
          :title="item.title"
          :description="item.description"
          :icon="item.icon"
          :target="item.target"
          :color="item.color"
          :backgroundColor="item.backgroundColor"
          :statusCheckUrl="item.statusCheckUrl"
          :statusCheckHeaders="item.statusCheckHeaders"
          :itemSize="itemSize"
          :hotkey="item.hotkey"
          :provider="item.provider"
          :parentSectionTitle="title"
          :enableStatusCheck="item.statusCheck !== undefined ? item.statusCheck : enableStatusCheck"
          :statusCheckInterval="statusCheckInterval"
          :statusCheckAllowInsecure="item.statusCheckAllowInsecure"
          :statusCheckAcceptCodes="item.statusCheckAcceptCodes"
          @itemClicked="$emit('itemClicked')"
          @triggerModal="triggerModal"
          :isAddNew="false"
        />
      </template>
=======
      <Item
        v-for="(item) in sortedItems"
        :id="item.id"
        :key="item.id"
        :url="item.url"
        :title="item.title"
        :description="item.description"
        :icon="item.icon"
        :target="item.target"
        :color="item.color"
        :backgroundColor="item.backgroundColor"
        :statusCheckUrl="item.statusCheckUrl"
        :statusCheckHeaders="item.statusCheckHeaders"
        :itemSize="itemSize"
        :hotkey="item.hotkey"
        :provider="item.provider"
        :parentSectionTitle="title"
        :enableStatusCheck="item.statusCheck !== undefined ? item.statusCheck : enableStatusCheck"
        :statusCheckInterval="statusCheckInterval"
        :statusCheckAllowInsecure="item.statusCheckAllowInsecure"
        :statusCheckAcceptCodes="item.statusCheckAcceptCodes"
        :statusCheckMaxRedirects="item.statusCheckMaxRedirects"
        @itemClicked="$emit('itemClicked')"
        @triggerModal="triggerModal"
        :isAddNew="false"
      />
>>>>>>> c2559bc7
      <!-- When in edit mode, show additional item, for Add New item -->
      <Item v-if="isEditMode"
        :isAddNew="true"
        :parentSectionTitle="title"
        icon=":heavy_plus_sign:"
        id="add-new"
        title="Add New Item"
        description="Click to add new item"
        key="add-new"
        class="add-new-item"
        :itemSize="itemSize"
      />
    </div>
    <div
      v-if="hasWidgets"
      :class="`widget-list ${isWide? 'wide' : ''}`">
      <WidgetBase
        v-for="(widget, widgetIndx) in widgets"
        :key="widgetIndx"
        :widget="widget"
        :index="index"
        @navigateToSection="navigateToSection"
      />
    </div>
    <!-- Modal for opening in modal view -->
    <IframeModal
      :ref="`iframeModal-${groupId}`"
      :name="`iframeModal-${groupId}`"
      @closed="$emit('itemClicked')"
    />
    <!-- Edit item menu -->
    <EditSection
      v-if="editMenuOpen"
      @closeEditSection="closeEditSection"
      :sectionIndex="index"
      :isAddNew="false"
    />
    <!-- Right-click item options context menu -->
    <ContextMenu
      :show="contextMenuOpen"
      :posX="contextPos.posX"
      :posY="contextPos.posY"
      :id="`context-menu-${groupId}`"
      v-click-outside="closeContextMenu"
      @openEditSection="openEditSection"
      @navigateToSection="navigateToSection"
      @removeSection="removeSection"
    />
  </Collapsable>
</template>

<script>
import router from '@/router';
import Item from '@/components/LinkItems/Item.vue';
import SubItem from '@/components/LinkItems/SubItem.vue';
import WidgetBase from '@/components/Widgets/WidgetBase';
import Collapsable from '@/components/LinkItems/Collapsable.vue';
import IframeModal from '@/components/LinkItems/IframeModal.vue';
import EditSection from '@/components/InteractiveEditor/EditSection.vue';
import ContextMenu from '@/components/LinkItems/SectionContextMenu.vue';
import ErrorHandler from '@/utils/ErrorHandler';
import StoreKeys from '@/utils/StoreMutations';
import {
  sortOrder as defaultSortOrder,
  localStorageKeys,
  modalNames,
} from '@/utils/defaults';

export default {
  name: 'Section',
  props: {
    groupId: String,
    title: String,
    icon: String,
    displayData: Object,
    items: Array,
    widgets: Array,
    index: Number,
    isWide: Boolean,
  },
  components: {
    Collapsable,
    ContextMenu,
    Item,
    SubItem,
    WidgetBase,
    IframeModal,
    EditSection,
  },
  data() {
    return {
      editMenuOpen: false,
      contextMenuOpen: false,
      contextPos: {
        posX: undefined,
        posY: undefined,
      },
    };
  },
  computed: {
    appConfig() {
      return this.$store.getters.appConfig;
    },
    isEditMode() {
      return this.$store.state.editMode;
    },
    itemSize() {
      return this.displayData.itemSize || this.$store.getters.iconSize;
    },
    sortOrder() {
      return this.displayData.sortBy || defaultSortOrder;
    },
    hasItems() {
      if (this.isEditMode) return true;
      return this.items && this.items.length > 0;
    },
    hasWidgets() {
      return this.widgets && this.widgets.length > 0;
    },
    isEmpty() {
      return !this.hasItems && !this.hasWidgets;
    },
    /* If the sortBy attribute is specified, then return sorted data */
    sortedItems() {
      let { items } = this;
      if (this.appConfig.disableSmartSort) return items;
      if (this.sortOrder === 'alphabetical') {
        this.sortAlphabetically(items);
      } else if (this.sortOrder === 'reverse-alphabetical') {
        this.sortAlphabetically(items).reverse();
      } else if (this.sortOrder === 'most-used') {
        items = this.sortByMostUsed(items);
      } else if (this.sortOrder === 'last-used') {
        items = this.sortByLastUsed(items);
      } else if (this.sortOrder === 'random') {
        items = this.sortRandomly(items);
      } else if (this.sortOrder && this.sortOrder !== 'default') {
        ErrorHandler(`Unknown Sort order '${this.sortOrder}' under '${this.title}'`);
      }
      return items;
    },
    isGridLayout() {
      return this.displayData.sectionLayout === 'grid'
        || !!(this.displayData.itemCountX || this.displayData.itemCountY);
    },
    gridStyle() {
      let styles = '';
      if (document.body.clientWidth > 600) { // Only proceed if not on tiny screen
        styles += this.displayData.itemCountX
          ? `grid-template-columns: repeat(${this.displayData.itemCountX}, minmax(0, 1fr));` : '';
        styles += this.displayData.itemCountY
          ? `grid-template-rows: repeat(${this.displayData.itemCountY}, minmax(0, 1fr));` : '';
      }
      return styles;
    },
    /* Determines if user has enabled online status checks */
    enableStatusCheck() {
      return this.appConfig.statusCheck || false;
    },
    /* Determine how often to re-fire status checks */
    statusCheckInterval() {
      let interval = this.appConfig.statusCheckInterval;
      if (!interval) return 0;
      if (interval > 60) interval = 60;
      if (interval < 1) interval = 0;
      return interval;
    },
  },
  methods: {
    /* Opens the iframe modal */
    triggerModal(url) {
      this.$refs[`iframeModal-${this.groupId}`].show(url);
    },
    /* Sorts items alphabetically using the title attribute */
    sortAlphabetically(items) {
      return items.sort((a, b) => (a.title.toLowerCase() > b.title.toLowerCase() ? 1 : -1));
    },
    /* Sorts items by most used to least used, based on click-count */
    sortByMostUsed(items) {
      const usageCount = JSON.parse(localStorage.getItem(localStorageKeys.MOST_USED) || '{}');
      const gmu = (item) => usageCount[item.id] || 0;
      items.reverse().sort((a, b) => (gmu(a) < gmu(b) ? 1 : -1));
      return items;
    },
    /* Sorts items by most recently used */
    sortByLastUsed(items) {
      const usageCount = JSON.parse(localStorage.getItem(localStorageKeys.LAST_USED) || '{}');
      const glu = (item) => usageCount[item.id] || 0;
      items.reverse().sort((a, b) => (glu(a) < glu(b) ? 1 : -1));
      return items;
    },
    /* Sorts items randomly */
    sortRandomly(items) {
      return items
        .map((value) => ({ value, sort: Math.random() }))
        .sort((a, b) => a.sort - b.sort)
        .map(({ value }) => value);
    },
    /* Navigate to the section's single-section view page */
    navigateToSection() {
      if (!this.title) {
        ErrorHandler('Cannot open section without a valid name');
        return;
      }
      const parse = (section) => section.replace(' ', '-').toLowerCase().trim();
      const sectionIdentifier = parse(this.title);
      router.push({ path: `/home/${sectionIdentifier}` });
      this.closeContextMenu();
    },
    /* Open the Section Edit Menu */
    openEditSection() {
      this.editMenuOpen = true;
      this.$modal.show(modalNames.EDIT_SECTION);
      this.$store.commit(StoreKeys.SET_MODAL_OPEN, true);
      this.closeContextMenu();
    },
    /* Close the section edit menu */
    closeEditSection() {
      this.editMenuOpen = false;
      this.$modal.hide(modalNames.EDIT_SECTION);
      this.$store.commit(StoreKeys.SET_MODAL_OPEN, false);
    },
    /* Deletes current section, in local state */
    removeSection() {
      const confirmMsg = this.$t('interactive-editor.edit-section.remove-confirm');
      const youSure = confirm(confirmMsg); // eslint-disable-line no-alert, no-restricted-globals
      if (youSure) {
        const payload = { sectionIndex: this.index, sectionName: this.title };
        this.$store.commit(StoreKeys.REMOVE_SECTION, payload);
      }
      this.closeContextMenu();
    },
    /* Open custom context menu, and set position */
    openContextMenu(e) {
      this.contextMenuOpen = true;
      if (e && window) {
        this.contextPos = {
          posX: e.clientX + window.pageXOffset,
          posY: e.clientY + window.pageYOffset,
        };
      }
    },
    /* Hide the right-click context menu */
    closeContextMenu() {
      this.contextMenuOpen = false;
    },
  },
};
</script>

<style scoped lang="scss">
@import '@/styles/media-queries.scss';
@import '@/styles/style-helpers.scss';

.no-items {
    width: 100px;
    margin: 0 auto;
    padding: 0.8rem;
    text-align: center;
    cursor: default;
    color: var(--primary);
    background: var(--item-background);
    border-radius: var(--curve-factor);
    box-shadow: var(--item-shadow);
}

.there-are-items {
  height: 100%;
  display: flex;
  flex-wrap: wrap;
  &.item-group-grid {
    display: grid;
    overflow: auto;
    @extend .scroll-bar;
    @include phone { --item-col-count: 1; }
    @include tablet { --item-col-count: 2; }
    @include laptop { --item-col-count: 2; }
    @include monitor { --item-col-count: 3; }
    @include big-screen { --item-col-count: 4; }
    @include big-screen-up { --item-col-count: 5; }
    grid-template-columns: repeat(var(--item-col-count, 2), minmax(0, 1fr));
  }
}
.orientation-horizontal:not(.single-section-view) {
  display: flex;
  flex-direction: column;
  .there-are-items {
    display: grid;
    @include phone { --item-col-count: 2; }
    @include tablet { --item-col-count: 4; }
    @include laptop { --item-col-count: 6; }
    @include monitor { --item-col-count: 8; }
    @include big-screen { --item-col-count: 10; }
    @include big-screen-up { --item-col-count: 12; }
    grid-template-columns: repeat(var(--item-col-count, 2), minmax(0, 1fr));
  }
  .there-are-items.inner-size-large {
    display: grid;
    @include phone { --item-col-count: 1; }
    @include tablet { --item-col-count: 2; }
    @include laptop { --item-col-count: 3; }
    @include monitor { --item-col-count: 5; }
    @include big-screen { --item-col-count: 6; }
    @include big-screen-up { --item-col-count: 8; }
    grid-template-columns: repeat(var(--item-col-count, 2), minmax(0, 1fr));
  }
}

.add-new-item {
  display: flex;
  a {
    border-style: dashed;
  }
}

.widget-list {
  &.wide {
    display: flex;
    align-items: flex-start;
    justify-content: space-around;
    .widget-base  {
      min-width: 10rem;
      width: -webkit-fill-available;
    }
  }
}

.sub-items-group {
  display: grid;
  margin: 0.5rem;
  padding: 0.1rem;
  flex-grow: 1;
  flex-basis: 6rem;
  grid-template-columns: repeat(3, minmax(0, 1fr));
  color: var(--item-text-color);
  border: 1px solid var(--outline-color);
  border-radius: var(--curve-factor);
  text-decoration: none;
  transition: all 0.2s ease-in-out 0s;
}

</style><|MERGE_RESOLUTION|>--- conflicted
+++ resolved
@@ -21,7 +21,6 @@
       :class="`there-are-items ${isGridLayout? 'item-group-grid': ''} inner-size-${itemSize}`"
       :style="gridStyle" :id="`section-${groupId}`"
     > <!-- Show for each item -->
-<<<<<<< HEAD
       <template v-for="(item) in sortedItems">
         <div v-if="item.subItems" :key="item.id" class="sub-items-group">
           <template v-for="(subItem, subIndex) in item.subItems">
@@ -55,39 +54,12 @@
           :statusCheckInterval="statusCheckInterval"
           :statusCheckAllowInsecure="item.statusCheckAllowInsecure"
           :statusCheckAcceptCodes="item.statusCheckAcceptCodes"
+          :statusCheckMaxRedirects="item.statusCheckMaxRedirects"
           @itemClicked="$emit('itemClicked')"
           @triggerModal="triggerModal"
           :isAddNew="false"
         />
       </template>
-=======
-      <Item
-        v-for="(item) in sortedItems"
-        :id="item.id"
-        :key="item.id"
-        :url="item.url"
-        :title="item.title"
-        :description="item.description"
-        :icon="item.icon"
-        :target="item.target"
-        :color="item.color"
-        :backgroundColor="item.backgroundColor"
-        :statusCheckUrl="item.statusCheckUrl"
-        :statusCheckHeaders="item.statusCheckHeaders"
-        :itemSize="itemSize"
-        :hotkey="item.hotkey"
-        :provider="item.provider"
-        :parentSectionTitle="title"
-        :enableStatusCheck="item.statusCheck !== undefined ? item.statusCheck : enableStatusCheck"
-        :statusCheckInterval="statusCheckInterval"
-        :statusCheckAllowInsecure="item.statusCheckAllowInsecure"
-        :statusCheckAcceptCodes="item.statusCheckAcceptCodes"
-        :statusCheckMaxRedirects="item.statusCheckMaxRedirects"
-        @itemClicked="$emit('itemClicked')"
-        @triggerModal="triggerModal"
-        :isAddNew="false"
-      />
->>>>>>> c2559bc7
       <!-- When in edit mode, show additional item, for Add New item -->
       <Item v-if="isEditMode"
         :isAddNew="true"
