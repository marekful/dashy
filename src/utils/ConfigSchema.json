--- conflicted
+++ resolved
@@ -75,25 +75,9 @@
           "default": "default",
           "description": "Which page to load by default, and on the base page or domain root. You can still switch to different views from within the UI"
         },
-<<<<<<< HEAD
-        "statusCheck": {
-          "title": "Enable Status Checks",
-          "type": "boolean",
-          "default": false,
-          "description": "Displays an online/ offline status for each of your services"
-        },
-        "statusCheckInterval": {
-          "title": "Status Check Interval",
-          "type": "number",
-          "default": 0,
-          "description": "How often to recheck statuses. If set to 0, status will only be checked on page load"
-        },
-        "language": {
-          "title": "Language",
-          "type": "string",
-          "description": "The ISO code of your desired language, must have translations present, check docs for more info"
-=======
         "defaultOpeningMethod": {
+          "title": "Default Opening Method",
+          "type": "string",
           "enum": [
             "newtab",
             "sametab",
@@ -104,7 +88,23 @@
           ],
           "default": "newtab",
           "description": "The default opening method for items. Only used if no item.target is specified"
->>>>>>> fbf9ddfc
+        },
+        "statusCheck": {
+          "title": "Enable Status Checks",
+          "type": "boolean",
+          "default": false,
+          "description": "Displays an online/ offline status for each of your services"
+        },
+        "statusCheckInterval": {
+          "title": "Status Check Interval",
+          "type": "number",
+          "default": 0,
+          "description": "How often to recheck statuses. If set to 0, status will only be checked on page load"
+        },
+        "language": {
+          "title": "Language",
+          "type": "string",
+          "description": "The ISO code of your desired language, must have translations present, check docs for more info"
         },
         "theme": {
           "title": "Theme",
